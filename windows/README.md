--- conflicted
+++ resolved
@@ -14,6 +14,9 @@
 
 **Windows 7** and **Windows 8** are not supported. That means that we do
 not test such platforms and the openquake model building toolkit may or may not work there. 
+
+## Installation
+
 To install the OQ-MBTK on Windows 10 run the following command from the PowerShell (not the normal CMD command prompt):
 
 ```
@@ -33,24 +36,4 @@
 - oq-console.cmd: To load the  OQ-MBTK and OpenQuake Engine environment
 - oq-server.cmd: To start db server and webui of Openquake Engine
 
-To uninstall the OQ-MBTK simply remove the mbtk folder and the cmd files on the desktop
-
-<<<<<<< HEAD
-=======
-
-## Requirements
-
-Requirements are:
-
-- Windows 10 (64bit)
-- 4 GB of RAM (8 GB recommended)
-- 1.5 GB of free disk space
-- Git on Windows
-
-  If you don't have Git installed, it is available for download on the Git website. 
-
-  Just go to https://git-scm.com/download/win and the download will start automatically.
-
-**Windows 7** and **Windows 8** are not supported. That means that we do
-not test such platforms and the openquake model building toolkit may or may not work there. 
->>>>>>> d0abed46
+To uninstall the OQ-MBTK simply remove the mbtk folder and the cmd files on the desktop