#!/usr/bin/env python
# coding: utf-8

from openquake.baselib import sap
from openquake.wkf.h3.zones import discretize_zones_with_h3_grid


<<<<<<< HEAD
def main(h3_level: str, fname_poly: str, folder_out: str,*, use: str = []):
=======
def main(h3_level: str, fname_poly: str, folder_out: str, *, use=[]):
>>>>>>> 1f4a0eb4
    """
    Given a set of polygons, using H3 this creates grids representing in a
    'discrete' sense the original geometries
    """
    discretize_zones_with_h3_grid(h3_level, fname_poly, folder_out, use)


descr = 'The level of the H3 grid'
main.h3_level = descr
descr = 'The name of the shapefile with polygons'
main.fname_poly = descr
descr = 'The name of the folder where to save output'
main.folder_out = descr

if __name__ == '__main__':
    sap.run(main)<|MERGE_RESOLUTION|>--- conflicted
+++ resolved
@@ -5,11 +5,8 @@
 from openquake.wkf.h3.zones import discretize_zones_with_h3_grid
 
 
-<<<<<<< HEAD
+
 def main(h3_level: str, fname_poly: str, folder_out: str,*, use: str = []):
-=======
-def main(h3_level: str, fname_poly: str, folder_out: str, *, use=[]):
->>>>>>> 1f4a0eb4
     """
     Given a set of polygons, using H3 this creates grids representing in a
     'discrete' sense the original geometries
