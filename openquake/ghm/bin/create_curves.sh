#!/usr/bin/env bash
#
# This is the shell script used to run the code which produces an homogenised
# set of hazard curves with global coverage. Note that it requires
# the a-priori definition of two environment variables: REPOS and GEMDATA.
# The former contains the `mosaic` repository, the latter is the path to the
# repository containing the GEM dataset.
#
# Create the homogenised set of hazard curves
C_SHP='./../data/gis/contacts_between_models.shp'
#

#
# Path to the folder with the mosaic repository
# For the original hazard map we used this folder:
# /Users/mpagani/Documents/2018/diary/11/13_ucf/maps
#D_PATH=$REPOS'/mosaic'
D_PATH=$GEM_MOSAIC
#
# Spatial index folder
SIDX='../GGrid/trigrd_split_9_spacing_13'
#
# Boundaries shapefilei
# $GEM_DATA is the path to gem-hazard-data
B_SHP=$GEM_DATA'gis/grid/gadm_410_level_0.gpkg'

# Former shapefile used before v2023
#B_SHP='./../data/gis/world_country_admin_boundary_with_fips_codes_mosaic_eu_russia.shp'
#
#
# Shapefile with inland territories
I_SHP='./../data/gis/inland.shp'
#
BUF=50.0
#flag set to 1 for vs30 calc
VS30_FLAG=1
#
# List of models to be processed. This is an optional parameter. If not set,
# i.e. MDLS="", all the models specified in `openquake.ghm.mosaic.DATA`
# will be used.
#MDLS="-m als,arb,aus,cca,cea,chn,eur,gld,haw,idn,ind,jpn,kor,mex,mie,naf,nea,nwa,nzl,pac,phl,png,sam,sea,ssa,twn,waf,zaf"
#MDLS="-m usa,cnd"
<<<<<<< HEAD
#MDLS="-m waf,ssa"
#
# Run hazard curves homogenisation
../create_homogenised_curves.py $C_SHP $O_PATH $D_PATH $SIDX $B_SHP $IMTSTR $I_SHP $BUF $MDLS $VS30_FLAG
=======
MDLS="-m waf,ssa"

# path to where the maps are stored
O_PATH_MAP='/tmp/ghm/global'
PREFIX='map'
# String with the intensity measure type
for IMTSTR in 'PGA' 'SA(0.2)' 'SA(0.3)' 'SA(0.6)' 'SA(1.0)' 'SA(2.0)'
do
	#flag set to 1 for vs30 calc or 0 for rock
	for VS30_FLAG in 0 1
	do
	
		# Output path for hazard curves
		if (($VS30_FLAG == 1 ))
		then
			SITECOND='vs30'
		else
			SITECOND='rock'
		fi

		O_PATH='/tmp/ghm/'$IMTSTR'-'$SITECOND

		# Run hazard curves homogenisation
		../create_homogenised_curves.py $C_SHP $O_PATH $D_PATH $SIDX $B_SHP $IMTSTR $I_SHP $BUF $MDLS $VS30_FLAG
		
		# loop through probabilities of exceedance
		for PEX in '0.002105' '0.000404'
		do
			# file name for final map
			O_NAME='v2023-1-'$IMTSTR'-'$SITECOND'-'$PEX'.csv'
			../create_map_from_curves.py $O_PATH $PREFIX $O_NAME $O_PATH_MAP $IMTSTR $PEX

		done
	done

done
>>>>>>> 5b56d599
<|MERGE_RESOLUTION|>--- conflicted
+++ resolved
@@ -22,7 +22,8 @@
 #
 # Boundaries shapefilei
 # $GEM_DATA is the path to gem-hazard-data
-B_SHP=$GEM_DATA'gis/grid/gadm_410_level_0.gpkg'
+B_SHP=$GEM_MOSAIC'/../gadm_410_level_0.gpkg'
+#B_SHP=$GEM_DATA'gis/grid/gadm_410_level_0.gpkg'
 
 # Former shapefile used before v2023
 #B_SHP='./../data/gis/world_country_admin_boundary_with_fips_codes_mosaic_eu_russia.shp'
@@ -39,17 +40,11 @@
 # i.e. MDLS="", all the models specified in `openquake.ghm.mosaic.DATA`
 # will be used.
 #MDLS="-m als,arb,aus,cca,cea,chn,eur,gld,haw,idn,ind,jpn,kor,mex,mie,naf,nea,nwa,nzl,pac,phl,png,sam,sea,ssa,twn,waf,zaf"
-#MDLS="-m usa,cnd"
-<<<<<<< HEAD
+MDLS="-m usa,cnd"
 #MDLS="-m waf,ssa"
-#
-# Run hazard curves homogenisation
-../create_homogenised_curves.py $C_SHP $O_PATH $D_PATH $SIDX $B_SHP $IMTSTR $I_SHP $BUF $MDLS $VS30_FLAG
-=======
-MDLS="-m waf,ssa"
 
 # path to where the maps are stored
-O_PATH_MAP='/tmp/ghm/global'
+O_PATH_MAP=$GEM_MOSAIC'/tmp/ghm/global'
 PREFIX='map'
 # String with the intensity measure type
 for IMTSTR in 'PGA' 'SA(0.2)' 'SA(0.3)' 'SA(0.6)' 'SA(1.0)' 'SA(2.0)'
@@ -66,20 +61,19 @@
 			SITECOND='rock'
 		fi
 
-		O_PATH='/tmp/ghm/'$IMTSTR'-'$SITECOND
+		O_PATH=$GEM_MOSAIC'/../ghm/'$IMTSTR'-'$SITECOND
 
 		# Run hazard curves homogenisation
-		../create_homogenised_curves.py $C_SHP $O_PATH $D_PATH $SIDX $B_SHP $IMTSTR $I_SHP $BUF $MDLS $VS30_FLAG
+		echo ../create_homogenised_curves.py $C_SHP $O_PATH $D_PATH $SIDX $B_SHP $IMTSTR $I_SHP $BUF $MDLS $VS30_FLAG
 		
 		# loop through probabilities of exceedance
 		for PEX in '0.002105' '0.000404'
 		do
 			# file name for final map
 			O_NAME='v2023-1-'$IMTSTR'-'$SITECOND'-'$PEX'.csv'
-			../create_map_from_curves.py $O_PATH $PREFIX $O_NAME $O_PATH_MAP $IMTSTR $PEX
+			echo ../create_map_from_curves.py $O_PATH $PREFIX $O_NAME $O_PATH_MAP $IMTSTR $PEX
 
 		done
 	done
 
-done
->>>>>>> 5b56d599
+done