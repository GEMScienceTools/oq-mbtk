#!/usr/bin/env python
# ------------------- The OpenQuake Model Building Toolkit --------------------
# Copyright (C) 2022 GEM Foundation
#           _______  _______        __   __  _______  _______  ___   _
#          |       ||       |      |  |_|  ||  _    ||       ||   | | |
#          |   _   ||   _   | ____ |       || |_|   ||_     _||   |_| |
#          |  | |  ||  | |  ||____||       ||       |  |   |  |      _|
#          |  |_|  ||  |_|  |      |       ||  _   |   |   |  |     |_
#          |       ||      |       | ||_|| || |_|   |  |   |  |    _  |
#          |_______||____||_|      |_|   |_||_______|  |___|  |___| |_|
#
# This program is free software: you can redistribute it and/or modify it under
# the terms of the GNU Affero General Public License as published by the Free
# Software Foundation, either version 3 of the License, or (at your option) any
# later version.
#
# This program is distributed in the hope that it will be useful, but WITHOUT
# ANY WARRANTY; without even the implied warranty of MERCHANTABILITY or FITNESS
# FOR A PARTICULAR PURPOSE.  See the GNU Affero General Public License for more
# details.
#
# You should have received a copy of the GNU Affero General Public License
# along with this program.  If not, see <http://www.gnu.org/licenses/>.
# -----------------------------------------------------------------------------
# vim: tabstop=4 shiftwidth=4 softtabstop=4
# coding: utf-8

import os
import re
import glob
import copy
import pickle
import pandas
import warnings
import logging
import numpy as np
import pandas as pd
import geopandas as gpd
import shapely.speedups

from rtree import index
from datetime import datetime
from shapely.geometry import Point
from openquake.ghm import mosaic
from openquake.baselib import sap
from openquake.ghm.utils import create_query
from openquake.man.tools.csv_output import _get_header1


def get_poly_from_str(tstr):
    """
    Get the coordinates of a polygon from a string.

    :param str tstr:
        A string with a sequence of lon, lat tuples
    :return:
        A :class:`numpy.ndarray` instance containing the coordinates of a
        polygon.
    """
    li = re.split('\\s+', tstr)
    coo = []
    for i in range(0, len(li), 2):
        coo.append([float(li[i]), float(li[i+1])])
    coo = np.array(coo)
    return coo


def find_hazard_curve_file(datafolder, key, imt_str):
    """
    Searches for a file in a folder given a key

    :param str datafolder:
        The name of the folder where to search
    :param str key:
        The pattern to be used for searching the file
    :param imt_str:
        String specifying the desired intensity measure type
    :return:
        A list with the files matching the pattern
    """
    # First search for mean results
    tmps = 'hazard_curve-mean-{:s}*.csv'.format(imt_str)
    key = re.sub('[0-9]', '', key)
    data_path = os.path.join(datafolder, key.upper(), 'out*', tmps)
    data_fname = glob.glob(data_path)
    if len(data_fname) == 0:
        tmps = 'hazard_curve-rlz-*-{:s}*.csv'.format(imt_str)
        data_path = os.path.join(datafolder, key.upper(), 'out*', tmps)
        data_fname = glob.glob(data_path)
    return data_fname


def homogenise_curves(dat, poes, buf):
    """
    :param dat:
    :param poes:
    :return:
        Return the hazard curve
    """
    tmp = np.zeros_like((dat[:, 0]))
    # points inside a model
    tmp[dat[:, 1] == 0] = buf + dat[dat[:, 1] == 0, 0]
    # points outside a model
    tmp[dat[:, 1] == 1] = buf - dat[dat[:, 1] == 1, 0]
    meanhc = np.zeros((poes.shape[1]))
    for i in range(poes.shape[0]):
        meanhc += poes[i, :] * tmp[i]/sum(tmp)
    return meanhc


def recompute_probabilities(df, old_ivt, new_ivt):
    """
    :param df:
    :param old_ivt:
    :param new_ivt:
    """
    for key, val in df.iteritems():
        if re.search('poe', key):
            dat = val.values
            dat[dat > 0.99999999] = 0.99999999
            df[key] = dat
            rate = -np.log(1.-val)/old_ivt
            df[key] = 1.-np.exp(-rate*new_ivt)
    return df


def get_hcurves_geodataframe(fname):
    """
    :param fname:
        Name of the file with the hazard curves
    """
    header = _get_header1(open(fname, 'r').readline())
    inv_time = header['investigation_time']
    imt_str = header['imt']
    res_type = header['result_type']
    # Load hazard curve data
    df = pandas.read_csv(fname, skiprows=1)
    df['Coordinates'] = list(zip(df.lon, df.lat))
    df['Coordinates'] = df['Coordinates'].apply(Point)
    map_gdf = gpd.GeoDataFrame(df, geometry='Coordinates')
    # Homogenise hazard curves to the same investigation period
    if inv_time != 1.0:
        map_gdf = recompute_probabilities(map_gdf, inv_time, 1.0)
    return map_gdf, (res_type, inv_time, imt_str)


def print_model_info(i, key):
    """ """
    dt = datetime.now()
    tmps = dt.strftime('%H:%M:%S')
    tmps = '[@{:s} - #{:d}] Working on {:s}'.format(tmps, i, key)
    print(tmps)


def print_model_read(i, data_fname):
    """ """
    dt = datetime.now()
    tmps = dt.strftime('%H:%M:%S')
    tmps = '[@{:s} - #{:d}] Reading {:s}'.format(tmps, i, data_fname)
    print(tmps)


def get_imtls(poes):
    """
    Returns a numpy.ndarray with the intensity measure levels

    :param poes:
        A list of strings
    """
    imtls = []
    for tmps in poes:
        imtls.append(float(re.sub('poe-', '', tmps)))
    return np.array(imtls)


def process_maps(contacts_shp, outpath, datafolder, sidx_fname, boundaries_shp,
                 imt_str, inland_shp, models_list=None,
                 only_buffers=False):
    """
    This function processes all the models listed in the mosaic.DATA
    dictionary. The code creates for the models in contact with other models
    a file with the points outside of the buffer area

    :param str contacts_shp:
        The shapefile containing the contacts between models
    :param str outpath:
        The folder where results are stored
    :param str datafolder:
        The path to the folder containing the mosaic data
    :param str sidx_fname:
        The name of the file containing the rtree spatial index
    :param str boundaries_shp:
        The name of the shapefile containing the polygons of the countries
    :param str imt_str:
        The string defininig the IMT used for the homogenisation of results
    :param str inland_shp:
        The name of the shapefile defining inland areas
    :param str:
        [optional] A list of models IDs
    """
    shapely.speedups.enable()
    #
    # Checking output directory
    if os.path.exists(outpath):
        lst = glob.glob(os.path.join(outpath, '*.json'))
        lst += glob.glob(os.path.join(outpath, '*.txt'))
        if len(lst):
            raise ValueError(f'The code requires an empty folder\n{outpath}')
    else:
        os.mkdir(outpath)
    # Read the shapefile with the contacts between models
    contacts_df = gpd.read_file(contacts_shp)
    # Read the shapefile with inland areas
    inland_df = gpd.read_file(inland_shp)
    # Load the spatial index
    sidx = index.Rtree(sidx_fname)
    #
    # Get the list of the models from the data folder
    if models_list is None:
        models_list = []
        for key in mosaic.DATA.keys():
            models_list.append(re.sub('[0-9]+', '', key))
    #
    # Loop over the various models
    buf = 0.6
    header_save = None
    imts_save = None
    for i, key in enumerate(sorted(mosaic.DATA)):

        buffer_data = {}
        buffer_poes = {}
        coords = {}

        # Skip models not included in the list
        if re.sub('[0-9]+', '', key) not in models_list:
            continue
        # Find name of the file with hazard curves
        print_model_info(i, key)
        data_fname = find_hazard_curve_file(datafolder, key, imt_str)
        # Read hazard curves
        map_gdf, header = get_hcurves_geodataframe(data_fname[0])
        # Check the stability of information used. TODO we should also check
        # that the IMTs are always the same
        if header_save is None:
            header_save = header
        else:
            for obtained, expected in zip(header, header_save):
                # print(obtained, expected)
                # assert obtained == expected
                pass
        # Create the list of column names with hazard curve data. These are
        # the IMLs
        poelabs = [l for l in map_gdf.columns.tolist() if re.search('^poe', l)]
        imts = get_imtls(poelabs)
        if len(poelabs) < 1:
            raise ValueError('Empty list of column headers')
        # Check the IMLs used
        if imts_save is None:
            imts_save = imts
        else:
            np.testing.assert_allclose(imts_save, imts, rtol=1e-5)
        # Fixing an issue at the border between waf and ssa
        # TODO can we remove this now?
        if key in ['waf', 'ssa']:
            from shapely.geometry import Polygon
            coo = get_poly_from_str(mosaic.SUBSETS[key]['AO'][0])
            df = pd.DataFrame({'name': ['tmp'], 'geo': [Polygon(coo)]})
            dft = gpd.GeoDataFrame(df, geometry='geo')
            idx = map_gdf.geometry.intersects(dft.geometry[0])
            xdf = copy.deepcopy(map_gdf[idx])
            map_gdf = xdf
        # Read the shapefile with the polygons of countries. The explode
        # function converts multipolygons into a single multipolygon.
        tmpdf = gpd.read_file(boundaries_shp)
<<<<<<< HEAD
       
       #inpt = explode(tmpdf)
        inpt = tmpdf.explode(index_parts=True)
       
=======

        # inpt = explode(tmpdf)
        inpt = tmpdf.explode(index_parts=True)

>>>>>>> 3a3ccaee
        inpt['MODEL'] = key
        # Select polygons composing the given model and merge them into a
        # single multipolygon.
        selection = create_query(inpt, 'FIPS_CNTRY', mosaic.DATA[key])
        one_polygon = selection.dissolve(by='MODEL')
        # Now we process the polygons composing the selected model
        for poly in one_polygon.geometry:
            # Checking the contacts between the current model and the
            # surrounding ones as specified in the contacts_df geodataframe
            c = 0
            for la, lb, geo in zip(contacts_df.modelA, contacts_df.modelB,
                                   contacts_df.geometry):
                if key.upper() in [la, lb]:
                    print('    ', la, lb)
                    # Index of the points in the buffer. The buffer
                    # includes the country boundary + buffer distance.
                    # map_gdf is a dataframe with the hazard data.
                    idx = map_gdf.geometry.intersects(geo.buffer(buf))
                    # Key defining the second model
                    other = lb
                    if key.upper() == lb:
                        other = la
                    # Create the polygon covering the second model
                    selection = create_query(inpt, 'FIPS_CNTRY',
                                             mosaic.DATA[other.lower()])
                    other_polygon = selection.dissolve(by='MODEL')
                    if not len(other_polygon):
                        raise ValueError('Empty dataframe')
                    # Create a dataframe with just the points in the buffer
                    # and save the distance of each point from the border
                    tmpdf = copy.deepcopy(map_gdf[idx])
                    tmpdf = tmpdf.set_crs('epsg:4326')
                    tmpdf = gpd.sjoin(tmpdf, inland_df, how='inner',
<<<<<<< HEAD
                                      op='intersects')
                    
                    ##keeping the crs as epsg:4326.
                    #p_tmpdf = tmpdf.to_crs('epsg:3857')
                    p_geo = gpd.GeoDataFrame({'geometry': [geo]})
                    p_geo = p_geo.set_crs('epsg:4326')
                    #p_geo = p_geo.to_crs('epsg:3857') #keeping the crs as 4326.
                    ##changed p_tmpdf to tmpdf to fix the projection issue with maps
                    dst = tmpdf.distance(p_geo.iloc[0].geometry)
                    
=======
                                      predicate='intersects')

                    p_tmpdf = tmpdf.to_crs('epsg:3857')
                    p_geo = gpd.GeoDataFrame({'geometry': [geo]})
                    p_geo = p_geo.set_crs('epsg:4326')
                    p_geo = p_geo.to_crs('epsg:3857')
                    dst = p_tmpdf.distance(p_geo.iloc[0].geometry)

>>>>>>> 3a3ccaee
                    # dst = tmpdf.distance(geo)
                    tmpdf = tmpdf.assign(distance=dst)

                    # Select the points contained in the buffer and belonging
                    # to the other model. These points are labelled.
                    g = other_polygon.geometry[0]
                    idx_other = tmpdf.geometry.intersects(g)
                    tmpdf = tmpdf.assign(outside=idx_other)
                    tmpdf.outside = tmpdf.outside.astype(int)
                    # Update the polygon containing just internal points i.e.
                    # points within the model but outside of the buffers. The
                    # points in the buffer but outside the model are True.
                    poly = poly.difference(geo.buffer(buf))
                    # Write the data in the buffer between the two models
                    fname = 'buf{:d}_{:s}.json'.format(c, key)
                    fname = os.path.join(outpath, fname)
                    if len(tmpdf):
                        tmpdf.to_file(fname, driver='GeoJSON')
                    else:
                        warnings.warn('Empty dataframe', RuntimeWarning)
                    # Update the counter of the points in the buffer and
                    # store hazard curves and their position (i.e. inside
                    # or outside the polygon of a model)
                    c += 1
                    for iii, (p, d, o) in enumerate(zip(tmpdf.geometry,
                                                        tmpdf['distance'],
                                                        tmpdf['outside'])):
                        # pidx = tmpdf.index.values[iii]
                        # get only poes for the various IMLs
                        tmp = tmpdf[poelabs]
                        poe = tmp.iloc[iii].values
                        # Using rtree we find the closest point on the
                        # reference grid. Check that there is a single index.
                        res = list(sidx.nearest((p.x, p.y, p.x, p.y), 1))
                        if len(res) > 1:
                            msg = 'The number of indexes found is larger '
                            msg += 'than 1'
                            print('Indexes:', res)
                            raise ValueError(msg)
                        # Update the information for the reference point
                        # found. The buffer_data dictionary contains
                        # distance and position information of the point
                        # in the buffer
                        if res[0] in buffer_data:
                            buffer_data[res[0]].append([d, o])
                            buffer_poes[res[0]].append(poe)
                        else:
                            buffer_data[res[0]] = [[d, o]]
                            buffer_poes[res[0]] = [poe]
                            coords[res[0]] = [p.x, p.y]
            # idx is a series of booleans
            if not only_buffers:
                df = pandas.DataFrame({'Name': [key], 'Polygon': [poly]})
                gdf = gpd.GeoDataFrame(df, geometry='Polygon')
                within = gpd.sjoin(map_gdf, gdf, predicate='within')
                fname = os.path.join(outpath, 'map_{:s}.json'.format(key))
                within.to_file(fname, driver='GeoJSON')
        #
        # Storing temporary files
        tmpdir = os.path.join(outpath, 'temp')
        if not os.path.exists(tmpdir):
            os.mkdir(tmpdir)
        #
        fname = os.path.join(tmpdir, '{:s}_data.pkl'.format(key))
        fou = open(fname, "wb")
        pickle.dump(buffer_data, fou)
        fou.close()
        #
        fname = os.path.join(tmpdir, '{:s}_poes.pkl'.format(key))
        fou = open(fname, "wb")
        pickle.dump(buffer_poes, fou)
        fou.close()
        #
        fname = os.path.join(tmpdir, '{:s}_coor.pkl'.format(key))
        fou = open(fname, "wb")
        pickle.dump(coords, fou)
        fou.close()

    buffer_processing(outpath, datafolder, sidx_fname, imt_str,
                      models_list, poelabs, buf)


def buffer_processing(outpath, datafolder, sidx_fname, imt_str, models_list,
                      poelabs, buf):
    """
    Buffer processing
    """

    buffer_data = {}
    buffer_poes = {}
    coords = {}

    tmpdir = os.path.join(outpath, 'temp')
    for i, key in enumerate(sorted(mosaic.DATA)):

        # Skip models not included in the list
        if re.sub('[0-9]+', '', key) not in models_list:
            continue
        #
        print('Loading {:s}'.format(key))
        #
        fname = os.path.join(tmpdir, '{:s}_data.pkl'.format(key))
        fou = open(fname, 'rb')
        tbuffer_data = pickle.load(fou)
        fou.close()
        #
        fname = os.path.join(tmpdir, '{:s}_poes.pkl'.format(key))
        fou = open(fname, 'rb')
        tbuffer_poes = pickle.load(fou)
        fou.close()
        #
        fname = os.path.join(tmpdir, '{:s}_coor.pkl'.format(key))
        fou = open(fname, 'rb')
        tcoords = pickle.load(fou)
        fou.close()

        for k in tbuffer_data.keys():
            if k not in buffer_data:
                buffer_data[k] = []
                buffer_poes[k] = []

            coords[k] = tcoords[k]
            for d in tbuffer_data[k]:
                buffer_data[k].append(d)
            for d in tbuffer_poes[k]:
                buffer_poes[k].append(d)

    # Here we process the points in the buffer
    msg = 'Final processing'
    logging.info(msg)
    fname = os.path.join(outpath, 'buf.txt')
    fou = open(fname, 'w')
    # TODO
    header = 'i,lon,lat'
    for l in poelabs:
        header += ','+l
    fou.write(header)
    # This is the file with points that has only one value (in theory this is
    # impossible)
    fname = os.path.join(outpath, 'buf_unique.txt')
    fuu = open(fname, 'w')
    fuu.write(header)
    c = 0
    # This is the array we use to store the hazard curves for the points within
    # a buffer
    buffer_array = np.empty((len(buffer_data.keys()), len(poelabs)+2))
    # Process information within the buffers
    for key in buffer_data.keys():
        c += 1
        dat = np.array(buffer_data[key])
        if dat.shape[0] > 1:
            poe = np.array(buffer_poes[key])
            meanhc = homogenise_curves(dat, poe, buf)
        else:
            RuntimeWarning('Zero values')
            meanhc = buffer_poes[key][0]
            tmps = '{:d},{:f},{:f}'.format(c, coords[key][0], coords[key][1])
            for p in meanhc:
                tmps += ',{:f}'.format(p)
            if key not in coords:
                continue
            fuu.write(tmps+'\n')
        # Checking key for the point
        if key not in coords:
            raise ValueError('missing coords: {:s}'.format(key))
        # Writing poes
        tmps = '{:d},{:f},{:f}'.format(c, coords[key][0], coords[key][1])
        for p in meanhc:
            tmps += ',{:f}'.format(p)
        fou.write(tmps+'\n')

        if coords[key][0] > 180 or coords[key][0] < -180:
            raise ValueError('out of bounds')
        buffer_array[c-1, :] = [coords[key][0], coords[key][1]] + \
            list(meanhc)

    columns = ['lon', 'lat'] + poelabs
    bdf = pandas.DataFrame(buffer_array, columns=columns)
    bdf['Coordinates'] = list(zip(bdf.lon, bdf.lat))
    bdf['Coordinates'] = bdf['Coordinates'].apply(Point)
    gbdf = gpd.GeoDataFrame(bdf, geometry='Coordinates')
    fname = os.path.join(outpath, 'map_buffer.json')
    if len(gbdf):
        gbdf.to_file(fname, driver='GeoJSON')
    else:
        print('Empty buffer')
    fou.close()
    fuu.close()


def process(contacts_shp, outpath, datafolder, sidx_fname, boundaries_shp,
            imt_str, inland_shp, models_list=None,
            only_buffers=False):
    """
    This function processes all the models listed in the mosaic.DATA dictionary
    and creates homogenised curves.
    """
    process_maps(contacts_shp, outpath, datafolder, sidx_fname, boundaries_shp,
                 imt_str, inland_shp, models_list, only_buffers)



process.contacts_shp = 'Name of shapefile with contacts'
process.outpath = 'Output folder'
process.datafolder = 'Folder with the mosaic repository'
process.sidx_fname = 'Rtree spatial index file with ref. grid'
process.boundaries_shp = 'Name of shapefile with boundaries'
process.imt_str = 'String with the intensity measure type'
process.inland_shp = 'Name of shapefile with inland territories'
process.models_list = 'List of models to be processed'

if __name__ == "__main__":
    sap.run(process)<|MERGE_RESOLUTION|>--- conflicted
+++ resolved
@@ -272,17 +272,10 @@
         # Read the shapefile with the polygons of countries. The explode
         # function converts multipolygons into a single multipolygon.
         tmpdf = gpd.read_file(boundaries_shp)
-<<<<<<< HEAD
-       
-       #inpt = explode(tmpdf)
-        inpt = tmpdf.explode(index_parts=True)
-       
-=======
 
         # inpt = explode(tmpdf)
         inpt = tmpdf.explode(index_parts=True)
-
->>>>>>> 3a3ccaee
+        
         inpt['MODEL'] = key
         # Select polygons composing the given model and merge them into a
         # single multipolygon.
@@ -316,8 +309,7 @@
                     tmpdf = copy.deepcopy(map_gdf[idx])
                     tmpdf = tmpdf.set_crs('epsg:4326')
                     tmpdf = gpd.sjoin(tmpdf, inland_df, how='inner',
-<<<<<<< HEAD
-                                      op='intersects')
+                                       predicate='intersects')
                     
                     ##keeping the crs as epsg:4326.
                     #p_tmpdf = tmpdf.to_crs('epsg:3857')
@@ -326,17 +318,7 @@
                     #p_geo = p_geo.to_crs('epsg:3857') #keeping the crs as 4326.
                     ##changed p_tmpdf to tmpdf to fix the projection issue with maps
                     dst = tmpdf.distance(p_geo.iloc[0].geometry)
-                    
-=======
-                                      predicate='intersects')
-
-                    p_tmpdf = tmpdf.to_crs('epsg:3857')
-                    p_geo = gpd.GeoDataFrame({'geometry': [geo]})
-                    p_geo = p_geo.set_crs('epsg:4326')
-                    p_geo = p_geo.to_crs('epsg:3857')
-                    dst = p_tmpdf.distance(p_geo.iloc[0].geometry)
-
->>>>>>> 3a3ccaee
+                   
                     # dst = tmpdf.distance(geo)
                     tmpdf = tmpdf.assign(distance=dst)
 
