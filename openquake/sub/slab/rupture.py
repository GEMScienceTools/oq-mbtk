#!/usr/bin/env python3
# coding: utf-8

"""
:module:`openquake.sub.slab.rupture`
"""


import os
import re
import sys
import h5py
import numpy as np
import rtree
import logging
import configparser

import matplotlib.pyplot as plt
from mpl_toolkits.mplot3d import Axes3D

# from mayavi import mlab
from pyproj import Proj
# from openquake.sub.plotting.tools import plot_mesh
# from openquake.sub.plotting.tools import plot_mesh_mayavi

from openquake.sub.misc.edge import create_from_profiles
from openquake.sub.quad.msh import create_lower_surface_mesh
from openquake.sub.grid3d import Grid3d
from openquake.sub.misc.profile import _read_profiles
from openquake.sub.misc.utils import (get_min_max, create_inslab_meshes,
                                      get_centroids)
from openquake.sub.slab.rupture_utils import (get_discrete_dimensions,
                                              get_ruptures, get_weights)

from openquake.baselib import sap
from openquake.hazardlib.mfd import TruncatedGRMFD
from openquake.hazardlib.geo.mesh import Mesh
from openquake.hazardlib.scalerel import get_available_scalerel
from openquake.hmtk.seismicity.selector import CatalogueSelector
from openquake.hazardlib.geo.surface.gridded import GriddedSurface

from openquake.mbt.tools.smooth3d import Smoothing3D
from openquake.man.checks.catalogue import load_catalogue

PLOTTING = False


def get_catalogue(cat_pickle_fname, treg_filename, label):
    """
    :param cat_pickle_fname:
    :param treg_filename:
    :param label:
    """
    #
    # loading TR
    if treg_filename is not None:
        f = h5py.File(treg_filename, 'r')
        tr = f[label][:]
        f.close()
    #
    # loading the catalogue
    # catalogue = pickle.load(open(cat_pickle_fname, 'rb'))
    catalogue = load_catalogue(cat_pickle_fname)
    catalogue.sort_catalogue_chronologically()
    #
    # if a label and a TR are provided we filter the catalogue
    if treg_filename is not None:
        selector = CatalogueSelector(catalogue, create_copy=False)
        catalogue = selector.select_catalogue(tr)
    return catalogue


def smoothing(mlo, mla, mde, catalogue, hspa, vspa, fname):
    """
    :param mlo:
        Longitudes
    :param mla:
        Latitudes
    :param mde:
        Depths [downward positive]
    :param catalogue:
        An earthquake catalogue instance in the hmtk format
    :param hspa:
        Grid horizontal spacing [in km]
    :param vspa:
        Grid vertical spacing [in km]
    :param fname:
        Name of the hdf5 where to store the results
    :returns:
        A tuple including the values on the grid provided and the smoothing
        object
    """
    #
    # create mesh with the 3D grid of points and complete the smoothing
    mesh = Mesh(mlo, mla, mde)
    #
    # smoothing
    smooth = Smoothing3D(catalogue, mesh, hspa, vspa)
    values = smooth.gaussian(bffer=40, sigmas=[40, 20])
    #
    #
    if os.path.exists(fname):
        os.remove(fname)
    fh5 = h5py.File(fname, 'w')
    fh5.create_dataset('values', data=values)
    fh5.create_dataset('lons', data=mesh.lons)
    fh5.create_dataset('lats', data=mesh.lats)
    fh5.create_dataset('deps', data=mesh.depths)
    fh5.close()
    #
    return values, smooth


def spatial_index(smooth):
    """
    :param smooth:
        An instance of the :class:`openquake.mbt.tools.smooth3d.Smoothing3D`
    """

    def _generator(mesh, p):
        """
        This is a generator function used to quickly populate the spatial
        index
        """
        for cnt, (lon, lat, dep) in enumerate(zip(mesh.lons.flatten(),
                                                  mesh.lats.flatten(),
                                                  mesh.depths.flatten())):
            x, y = p(lon, lat)
            x /= 1e3
            y /= 1e3
            yield (cnt, (x, y, dep, x, y, dep), 1)
    #
    # Setting rtree properties
    prop = rtree.index.Property()
    prop.dimension = 3
    #
    # Set the geographic projection
    lons = smooth.mesh.lons.flatten()
    p = Proj(proj='lcc', lon_0=np.mean(lons), lat_2=45)
    #
    # Create the spatial index for the grid mesh
    r = rtree.index.Index(_generator(smooth.mesh, p), properties=prop)
    # return the 3D spatial index - note that the index is in projected
    # coordinates
    return r, p


def create_ruptures(mfd, dips, sampling, msr, asprs, float_strike, float_dip,
                    r, values, oms, tspan, hdf5_filename, uniform_fraction,
                    proj, idl, align=False, inslab=False):
    """
    Create inslab ruptures using an MFD, a time span. The dictionary 'oms'
    contains lists of profiles for various values of dip. The ruptures are
    floated on each virtual fault created from a set of profiles.

    :param mfd:
        A magnitude frequency distribution
    :param dips:
        A set of dip values
    :param sampling:
        The distance in km used to
    :param msr:
        A magnitude scaling relationship instance
    :param asprs:
        A set of aspect ratios
    :param float_strike:
        Along strike floating parameter
    :param float_dip:
        Along dip floating parameter
    :param r:
        Spatial index
    :param values:
        Smothing results
    :param oms:
        A dictionary. Values of dip are used as keys while values of the
        dictionary are list of lists. Every list contains one or several
        :class:`openquake.hazardlib.geo.line.Line` instances each one
        corresponding to a 3D profile.
    :param tspan:
        Time span [in yr]
    :param hdf5_filename:
        Name of the hdf5 file where to store the ruptures
    :param uniform_fraction:
        Fraction of the overall rate for a given magnitude bin to be
        distributed uniformly to all the ruptures for the same mag bin.
    :param align:
        Profile alignment flag
    """
    #
    # hdf5 file
    fh5 = h5py.File(hdf5_filename, 'a')
    grp_inslab = fh5.create_group('inslab')
    #
    allrup = {}
    iscnt = 0
    for dip in dips:
        for mi, lines in enumerate(oms[dip]):
            #
            # filter out small surfaces i.e. surfaces defined by less than
            # three profiles
            if len(lines) < 3:
                continue
            #
            # checking initial profiles
            for l in lines:
                ps = np.array([[p.longitude, p.latitude, p.depth] for p in
                               l.points])
                assert not np.any(np.isnan(ps))
            #
            # create in-slab virtual fault - `lines` is the list of profiles
            # to be used for the construction of the virtual fault surface
            smsh = create_from_profiles(lines, sampling, sampling, idl, align)
            #
            # Create mesh
            omsh = Mesh(smsh[:, :, 0], smsh[:, :, 1], smsh[:, :, 2])
            #
            # Store data in the hdf5 file
            grp_inslab.create_dataset('{:09d}'.format(iscnt), data=smsh)
            #
            # Get centroids for a given virtual fault surface
            ccc = get_centroids(smsh[:, :, 0], smsh[:, :, 1], smsh[:, :, 2])
            #
            # Get weights - this assigns to each cell centroid the weight of
            # the closest node in the values array
            weights = get_weights(ccc, r, values, proj)
            #
            # loop over magnitudes
            for mag, _ in mfd.get_annual_occurrence_rates():

                # TODO this is assigns arbitrarly a rake of 90 degrees. It
                # should be a configuration parameter
                area = msr.get_median_area(mag=mag, rake=90)
                rups = []
                for aspr in asprs:

                    # IMPORTANT: the sampling here must be consistent with
                    # what we use for the construction of the mesh
                    lng, wdt = get_discrete_dimensions(area, sampling, aspr)

                    # If one of the dimensions is equal to 0 it means that
                    # this aspect ratio cannot be represented with the value of
                    # sampling
                    if (lng is None or wdt is None or
                            lng < 1e-10 or wdt < 1e-10):
                        msg = 'Ruptures for magnitude {:.2f} and ar {:.2f}'
                        msg = msg.format(mag, aspr)
                        msg = '{:s} will not be defined'.format(msg)
                        logging.warning(msg)
                        continue

                    # rupture lenght and rupture width as multiples of the
                    # mesh sampling distance
                    rup_len = int(lng/sampling) + 1
                    rup_wid = int(wdt/sampling) + 1

                    # skipping small ruptures
                    if rup_len < 2 or rup_wid < 2:
                        msg = 'Found an incompatible discrete rupture size'
                        logging.warning(msg)
                        continue

                    # get_ruptures
                    counter = 0
                    for rup, rl, cl in get_ruptures(omsh, rup_len, rup_wid,
                                                    f_strike=float_strike,
                                                    f_dip=float_dip):

                        # Get weights from the smoothing
                        w = weights[cl:rup_len-1, rl:rup_wid-1]
                        i = np.isfinite(w)

                        # Fix the longitudes outside the standard [-180, 180]
                        # range
                        ij = np.isfinite(rup[0])
                        iw = rup[0] > 180.
                        ik = np.logical_and(ij, iw)
                        rup[0][ik] -= 360

                        # Get centroid
                        idx_r = np.floor(rup[0].shape[0]/2).astype('i4')
                        idx_c = np.floor(rup[0].shape[1]/2).astype('i4')
                        hypo = (rup[0][idx_r, idx_c], rup[1][idx_r, idx_c],
                                rup[2][idx_r, idx_c])

                        # Checking
                        assert np.all(rup[0][ij] <= 180)
                        assert np.all(rup[0][ij] >= -180)

                        # Get coordinates of the rupture surface
                        rx = rup[0][ij].flatten()
                        ry = rup[1][ij].flatten()
                        rz = rup[2][ij].flatten()

                        # Normalize the weight using the aspect ratio weight
                        wsum = sum(w[i])/asprs[aspr]

                        # Create the gridded surface. We need at least four
                        # vertexes
                        if len(rx) > 3:
                            srfc = GriddedSurface(Mesh.from_coords(zip(rx,
                                                                       ry,
                                                                       rz),
                                                                   sort=False))
                            # Update the list with the ruptures - the last
                            # element in the list is the container for the
                            # probability of occurrence. For the time being
                            # this is not defined
                            rups.append([srfc, wsum, dip, aspr, [], hypo])
                            counter += 1

                # Update the list of ruptures
                lab = '{:.2f}'.format(mag)
                if lab in allrup:
                    allrup[lab] += rups
                else:
                    allrup[lab] = rups

            # Update counter
            iscnt += 1

    # Closing the hdf5 file
    fh5.close()

    # Logging info
    for lab in sorted(allrup.keys()):
        tmps = 'Number of ruptures for m={:s}: {:d}'
        logging.info(tmps.format(lab, len(allrup[lab])))

    # Compute the normalizing factor for every rupture. This is used only in
    # the case when smoothing is used a reference for distributing occurrence
    twei = {}
    for mag, occr in mfd.get_annual_occurrence_rates():
        smm = 0.
        lab = '{:.2f}'.format(mag)
        for _, wei, _, _, _, _ in allrup[lab]:
            if np.isfinite(wei):
                smm += wei
        twei[lab] = smm
        tmps = 'Total weight {:s}: {:f}'
        logging.info(tmps.format(lab, twei[lab]))

    # Generate and store the final set of ruptures
    fh5 = h5py.File(hdf5_filename, 'a')
    grp_rup = fh5.create_group('ruptures')

    # Assign probability of occurrence
    for mag, occr in mfd.get_annual_occurrence_rates():

        # Label
        lab = '{:.2f}'.format(mag)

        # Check if weight is larger than 0
        if twei[lab] < 1e-50 and uniform_fraction < 0.99:
            tmps = 'Weight for magnitude {:s} equal to 0'
            tmps = tmps.format(lab)
            logging.warning(tmps)

        rups = []
        grp = grp_rup.create_group(lab)
        cnt = 0
        numrup = len(allrup[lab])

        # Loop over the ruptures and compute the annual pocc
        for srfc, wei, _, _, _, hypo in allrup[lab]:

            # Adjust the weight. Every rupture will have a weight that is
            # a combination between a flat rate and a variable rate
            if twei[lab] > 1e-10:
                wei = wei / twei[lab]
                ocr = (wei * occr * (1.-uniform_fraction) +
                       occr / numrup * uniform_fraction)
            else:
                ocr = occr / numrup * uniform_fraction

            # Compute the probabilities
            p0 = np.exp(-ocr*tspan)
            p1 = 1. - p0

            # Append ruptures
            rups.append([srfc, wei, dip, aspr, [p0, p1]])

            # Preparing the data structure for storing information
            a = np.zeros(1, dtype=[('lons', 'f4', srfc.mesh.lons.shape),
                                   ('lats', 'f4', srfc.mesh.lons.shape),
                                   ('deps', 'f4', srfc.mesh.lons.shape),
                                   ('w', 'float32'),
                                   ('dip', 'f4'),
                                   ('aspr', 'f4'),
                                   ('prbs', 'float32', (2)),
                                   ('hypo', 'float32', (3)),
                                   ])

            a['lons'] = srfc.mesh.lons
            a['lats'] = srfc.mesh.lats
            a['deps'] = srfc.mesh.depths
            a['w'] = wei
            a['dip'] = dip
            a['aspr'] = aspr
            a['prbs'] = np.array([p0, p1], dtype='float32')
            a['hypo'] = np.array(hypo, dtype='float32')
            grp.create_dataset('{:08d}'.format(cnt), data=a)
            cnt += 1
        allrup[lab] = rups
    fh5.close()

    return allrup


def list_of_floats_from_string(istr):
    """
    """
    tstr = re.sub(r'(\[|\])', '', istr)
    return [float(d) for d in re.split(',', tstr)]


def dict_of_floats_from_string(istr):
    """
    """
    tstr = re.sub(r'(\{|\})', '', istr)
    out = {}
    for tmp in re.split(',', tstr):
        elem = re.split(':', tmp)
        out[float(elem[0])] = float(elem[1])
    return out


def calculate_ruptures(ini_fname, only_plt=False, ref_fdr=None):
    """
    :param str ini_fname:
        The name of a .ini file
    :param ref_fdr:
        The path to the reference folder used to set the paths in the .ini
        file. If not provided directly, we use the one set in the .ini file.
    """
    #
    # read config file
    config = configparser.ConfigParser()
    config.read_file(open(ini_fname))
    #
    # logging settings
    logging.basicConfig(format='rupture:%(levelname)s:%(message)s')
    #
    # reference folder
    if ref_fdr is None:
        ref_fdr = config.get('main', 'reference_folder')
    #
    # set parameters
    profile_sd_topsl = config.getfloat('main', 'profile_sd_topsl')
    edge_sd_topsl = config.getfloat('main', 'edge_sd_topsl')
    # this sampling distance is used to
    sampling = config.getfloat('main', 'sampling')
    float_strike = config.getfloat('main', 'float_strike')
    float_dip = config.getfloat('main', 'float_dip')
    slab_thickness = config.getfloat('main', 'slab_thickness')
    label = config.get('main', 'label')
    hspa = config.getfloat('main', 'hspa')
    vspa = config.getfloat('main', 'vspa')
    uniform_fraction = config.getfloat('main', 'uniform_fraction')
    #
    # MFD params
    agr = config.getfloat('main', 'agr')
    bgr = config.getfloat('main', 'bgr')
    mmax = config.getfloat('main', 'mmax')
    mmin = config.getfloat('main', 'mmin')
    #
    # IDL
    if config.has_option('main', 'idl'):
        idl = config.get('main', 'idl')
    else:
        idl = False
    #
    # IDL
    align = False
    if config.has_option('main', 'profile_alignment'):
        tmps = config.get('main', 'profile_alignment')
        if re.search('true', tmps.lower()):
            align = True
    #
    # set profile folder
    path = config.get('main', 'profile_folder')
    path = os.path.abspath(os.path.join(ref_fdr, path))
    #
    # catalogue
    cat_pickle_fname = config.get('main', 'catalogue_pickle_fname')
    cat_pickle_fname = os.path.abspath(os.path.join(ref_fdr, cat_pickle_fname))
    #
    # output
    hdf5_filename = config.get('main', 'out_hdf5_fname')
    hdf5_filename = os.path.abspath(os.path.join(ref_fdr, hdf5_filename))
    #
    # smoothing output
    out_hdf5_smoothing_fname = config.get('main', 'out_hdf5_smoothing_fname')
    tmps = os.path.join(ref_fdr, out_hdf5_smoothing_fname)
    out_hdf5_smoothing_fname = os.path.abspath(tmps)
    #
    # tectonic regionalisation
    treg_filename = config.get('main', 'treg_fname')
    if not re.search('[a-z]', treg_filename):
        treg_filename = None
    else:
        treg_filename = os.path.abspath(os.path.join(ref_fdr, treg_filename))
    #
    #
    dips = list_of_floats_from_string(config.get('main', 'dips'))
    asprsstr = config.get('main', 'aspect_ratios')
    asprs = dict_of_floats_from_string(asprsstr)
    #
    # magnitude-scaling relationship
    msrstr = config.get('main', 'mag_scaling_relation')
    msrd = get_available_scalerel()
    if msrstr not in msrd.keys():
        raise ValueError('')
    msr = msrd[msrstr]()
    #
    # ------------------------------------------------------------------------
    logging.info('Reading profiles from: {:s}'.format(path))
    profiles, pro_fnames = _read_profiles(path)
    assert len(profiles) > 0
    #
    """
    if logging.getLogger().isEnabledFor(logging.DEBUG):
        import matplotlib.pyplot as plt
        from mpl_toolkits.mplot3d import Axes3D
        fig = plt.figure(figsize=(10, 8))
        ax = fig.add_subplot(111, projection='3d')
        for ipro, (pro, fnme) in enumerate(zip(profiles, pro_fnames)):
            tmp = [[p.longitude, p.latitude, p.depth] for p in pro.points]
            tmp = np.array(tmp)
            ax.plot(tmp[:, 0], tmp[:, 1], tmp[:, 2], 'x--b', markersize=2)
            tmps = '{:d}-{:s}'.format(ipro, os.path.basename(fnme))
            ax.text(tmp[0, 0], tmp[0, 1], tmp[0, 2], tmps)
        ax.invert_zaxis()
        ax.view_init(50, 55)
        plt.show()
    """
    #
    # create mesh from profiles
    msh = create_from_profiles(profiles, profile_sd_topsl, edge_sd_topsl, idl)
    #
    # Create inslab mesh. The one created here describes the top of the slab.
    # The output (i.e ohs) is a dictionary with the values of dip as keys. The
    # values in the dictionary are :class:`openquake.hazardlib.geo.line.Line`
    # instances
    ohs = create_inslab_meshes(msh, dips, slab_thickness, sampling)

    if only_plt:
        pass

    """
        azim = 10.
        elev = 20.
        dist = 20.

        f = mlab.figure(bgcolor=(1, 1, 1), size=(900, 600))
        vsc = -0.01
        #
        # profiles
        for ipro, (pro, fnme) in enumerate(zip(profiles, pro_fnames)):
            tmp = [[p.longitude, p.latitude, p.depth] for p in pro.points]
            tmp = np.array(tmp)
            tmp[tmp[:, 0] < 0, 0] = tmp[tmp[:, 0] < 0, 0] + 360
            mlab.plot3d(tmp[:, 0], tmp[:, 1], tmp[:, 2]*vsc, color=(1, 0, 0))
        #
        # top of the slab mesh
        plot_mesh_mayavi(msh, vsc, color=(0, 1, 0))
        #
        for key in ohs:
            for iii in range(len(ohs[key])):
                for line in ohs[key][iii]:
                    pnt = np.array([[p.longitude, p.latitude, p.depth]
                                    for p in line.points])
                    pnt[pnt[:, 0] < 0, 0] = pnt[pnt[:, 0] < 0, 0] + 360
                    mlab.plot3d(pnt[:, 0], pnt[:, 1], pnt[:, 2]*vsc,
                                color=(0, 0, 1))

        f.scene.camera.azimuth(azim)
        f.scene.camera.elevation(elev)
        mlab.view(distance=dist)
        mlab.show()
        mlab.show()

        exit(0)
    """

<<<<<<< HEAD
    if PLOTTING:
=======
    if 1:
        import matplotlib as mpl
        mpl.use('tkagg')
        import matplotlib.pyplot as plt

>>>>>>> 953ac0ac
        vsc = 0.01
        fig = plt.figure(figsize=(10, 8))
        ax = fig.add_subplot(111, projection='3d')
        #
        # profiles
        for ipro, (pro, fnme) in enumerate(zip(profiles, pro_fnames)):
            tmp = [[p.longitude, p.latitude, p.depth] for p in pro.points]
            tmp = np.array(tmp)
            tmp[tmp[:, 0] < 0, 0] = tmp[tmp[:, 0] < 0, 0] + 360
            ax.plot(tmp[:, 0], tmp[:, 1], tmp[:, 2]*vsc, 'x--b', markersize=2)
            tmps = '{:d}-{:s}'.format(ipro, os.path.basename(fnme))
            ax.text(tmp[0, 0], tmp[0, 1], tmp[0, 2]*vsc, tmps)
        #
        # top of the slab mesh
        # plot_mesh(ax, msh, vsc)
        #
        for key in ohs:
            for iii in range(len(ohs[key])):
                for line in ohs[key][iii]:
                    pnt = np.array([[p.longitude, p.latitude, p.depth]
                                    for p in line.points])
                    pnt[pnt[:, 0] < 0, 0] = pnt[pnt[:, 0] < 0, 0] + 360
                    ax.plot(pnt[:, 0], pnt[:, 1], pnt[:, 2]*vsc, '-r')
        ax.invert_zaxis()
        ax.view_init(50, 55)
        plt.show()

    #
    # The one created here describes the bottom of the slab
    lmsh = create_lower_surface_mesh(msh, slab_thickness)
    #
    # get min and max values
    milo, mila, mide, malo, mala, made = get_min_max(msh, lmsh)
    #
    # discretizing the slab
    # omsh = Mesh(msh[:, :, 0], msh[:, :, 1], msh[:, :, 2])
    # olmsh = Mesh(lmsh[:, :, 0], lmsh[:, :, 1], lmsh[:, :, 2])
    #
    # this `dlt` value [in degrees] is used to create a buffer around the mesh
    dlt = 5.0
    msh3d = Grid3d(milo-dlt, mila-dlt, mide, malo+dlt, mala+dlt, made, hspa,
                   vspa)
    # mlo, mla, mde = msh3d.select_nodes_within_two_meshesa(omsh, olmsh)
    mlo, mla, mde = msh3d.get_coordinates_vectors()
    #
    # save data on hdf5 file
    if os.path.exists(hdf5_filename):
        os.remove(hdf5_filename)
    logging.info('Creating {:s}'.format(hdf5_filename))
    fh5 = h5py.File(hdf5_filename, 'w')
    grp_slab = fh5.create_group('slab')
    dset = grp_slab.create_dataset('top', data=msh)
    dset.attrs['spacing'] = sampling
    grp_slab.create_dataset('bot', data=lmsh)
    fh5.close()
    #
    # get catalogue
    catalogue = get_catalogue(cat_pickle_fname, treg_filename, label)
    #
    # smoothing
    values, smooth = smoothing(mlo, mla, mde, catalogue, hspa, vspa,
                               out_hdf5_smoothing_fname)
    #
    # spatial index
    # r = spatial_index(mlo, mla, mde, catalogue, hspa, vspa)
    r, proj = spatial_index(smooth)
    #
    # magnitude-frequency distribution
    mfd = TruncatedGRMFD(min_mag=mmin, max_mag=mmax, bin_width=0.1,
                         a_val=agr, b_val=bgr)
    #
    # create all the ruptures - the probability of occurrence is for one year
    # in this case
    allrup = create_ruptures(mfd, dips, sampling, msr, asprs, float_strike,
                             float_dip, r, values, ohs, 1., hdf5_filename,
                             uniform_fraction, proj, idl, align, True)


<<<<<<< HEAD
calculate_ruptures.ini_fname = '.ini filename'
calculate_ruptures.only_plt = 'Only plotting'
calculate_ruptures.ref_fdr = 'Reference folder for paths'
=======

    calculate_ruptures.ini_fname = '.ini filename'
    calculate_ruptures.only_plt = 'Only plotting'
    calculate_ruptures.ref_fdr = 'Reference folder for paths'


>>>>>>> 953ac0ac

if __name__ == "__main__":
    sap.run(calculate_ruptures)<|MERGE_RESOLUTION|>--- conflicted
+++ resolved
@@ -582,15 +582,11 @@
         exit(0)
     """
 
-<<<<<<< HEAD
-    if PLOTTING:
-=======
     if 1:
         import matplotlib as mpl
         mpl.use('tkagg')
         import matplotlib.pyplot as plt
 
->>>>>>> 953ac0ac
         vsc = 0.01
         fig = plt.figure(figsize=(10, 8))
         ax = fig.add_subplot(111, projection='3d')
@@ -669,18 +665,12 @@
                              uniform_fraction, proj, idl, align, True)
 
 
-<<<<<<< HEAD
-calculate_ruptures.ini_fname = '.ini filename'
-calculate_ruptures.only_plt = 'Only plotting'
-calculate_ruptures.ref_fdr = 'Reference folder for paths'
-=======
 
     calculate_ruptures.ini_fname = '.ini filename'
     calculate_ruptures.only_plt = 'Only plotting'
     calculate_ruptures.ref_fdr = 'Reference folder for paths'
 
 
->>>>>>> 953ac0ac
 
 if __name__ == "__main__":
     sap.run(calculate_ruptures)