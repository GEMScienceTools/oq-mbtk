--- conflicted
+++ resolved
@@ -121,21 +121,12 @@
     # Compute rate per bin
     rrr = []
     mma = []
-<<<<<<< HEAD
-    for mmm in numpy.arange(m_low, m_upp-bin_width/2., bin_width):
-       rte = (_get_cumul_rate_truncated(mmm, m_low, m_upp, rate_above, b_gr) -
-              _get_cumul_rate_truncated(mmm+bin_width, m_low,
-                                        m_upp, rate_above, b_gr))
-       mma.append(mmm+bin_width/2)
-       rrr.append(rte)
-=======
     for mmm in _make_range(m_low, m_upp, bin_width):
         rte = (_get_cumul_rate_truncated(mmm, m_low, m_upp, rate_above, b_gr) -
                _get_cumul_rate_truncated(mmm+bin_width, m_low,
                                          m_upp, rate_above, b_gr))
         mma.append(mmm+bin_width/2)
         rrr.append(rte)
->>>>>>> f2e57879
     return rrr
 
 
