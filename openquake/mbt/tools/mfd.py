--- conflicted
+++ resolved
@@ -318,16 +318,10 @@
         elif isinstance(mfd, YoungsCoppersmith1985MFD):
             occ = np.array(mfd.get_annual_occurrence_rates())
             return EEvenlyDiscretizedMFD(occ[0, 0], mfd.bin_width, occ[:, 1])
-<<<<<<< HEAD
-        elif isinstance(mfd, ArbitraryMFD):
-            occ = np.array(mfd.get_annual_occurrence_rates())
-            return EEvenlyDiscretizedMFD(occ[0, 0], bin_width, occ[:, 1])
-=======
 
         elif isinstance(mfd, ArbitraryMFD):
             return _from_Arbitrary_to_Evenly_MFD(mfd, bin_width)
 
->>>>>>> 8866feb5
         else:
             raise ValueError('Unsupported MFD type')
 
