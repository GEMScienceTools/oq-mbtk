import h5py
import numpy
import logging

import matplotlib.pyplot as plt

from openquake.hmtk.seismicity.selector import CatalogueSelector
from openquake.hmtk.seismicity.occurrence.weichert import Weichert

from openquake.mbt.tools.model_building.plt_tools import (_load_catalogue,
                                                          _get_extremes)


def _get_compl_table(hdf5_fname, label):
    f = h5py.File(hdf5_fname, 'r')
    tab = f[label][:]
    f.close()
    return tab


def _compute_mfd(cat, compl_table, mwid):
    """
    """
    weichert_config = {'magnitude_interval': mwid,
                       'reference_magnitude': 0.0}
    weichert = Weichert()
    bval_wei, sigmab, aval_wei, sigmaa = weichert.calculate(cat,
                                                            weichert_config,
                                                            compl_table)
    #
    # info
    print('bval: %.6f (sigma=%.3f)' % (bval_wei, sigmab))
    print('aval: %.6f (sigma=%.3f)' % (aval_wei, sigmaa))
    return aval_wei, bval_wei, sigmaa, sigmab


def plot_mfd(catalogue_fname, grd, label, store, tr_fname,
<<<<<<< HEAD
             compl_table=None, mwid=0.1, upper_mag=11., title=''):
=======
             compl_table=None, mwid=0.1, upper_mag=11., title='',
             xlim=None, ylim=None, figsize=None):
>>>>>>> 44e603fc
    """
    This function plots the incremental and complementary cumulative
    distribution of the earthquakes included in a catalogue file.

    :param catalogue_fname:
        Full path to the hmtk formatted catalogue
    :param label:
        If the user provides a tectonic regionalisation file, this label (or
        list of labels with the format LAB1, LAB2) defines the tectonic regions
        to be selected.
    :param tr_fname:
        Full path to the .hdf5 file containing the TR 
    :param compl_table:
        A :class:`numpy.ndarray` instance of shape (2, n) where the first
        column contains years in a decreasing order and the second column
        contains magnitude (generally) in an increasing order 
    :param grd:
        A boolean indicating the need to compute GR parameters
    :param upper_mag:
        The upper magnitude threshold used to filter the catalogue. This is
        useful for example in cases when it is interesting to fit only the
        exponential component of a magnitude-frequency distribution.
    :return:
        A tuple containing the output of the Weichert method in the following
        order: gr_pars
    """
    mwid = float(mwid)
    #
    # loading catalogue
    cat = _load_catalogue(catalogue_fname)
    #
    # select earthquakes belonging to a given TR
    idx = numpy.full(cat.data['magnitude'].shape, True, dtype=bool)
    if label is not None and tr_fname is not None:
        f = h5py.File(tr_fname, 'r')
        idx = f[label][:]
        f.close()
    #
    # select catalogue
    sel = CatalogueSelector(cat, create_copy=False)
    sel.select_catalogue(idx)
    sel.within_magnitude_range(-1, upper_mag)
    tmps = 'Selecting earthquakes below magnitude {:.2f}'
    logging.info(tmps.format(upper_mag))
    #
    # find rounded min and max magnitude
    mmin, mmax = _get_extremes(cat.data['magnitude'], mwid)
    tmin, tmax = _get_extremes(cat.data['year'], 10)
    #
    # compute histogram
    bins = numpy.arange(mmin, mmax+mwid*0.01, mwid)
    his, _ = numpy.histogram(cat.data['magnitude'], bins)
    #
    # plotting
    if figsize is None:
        figsize = (8,6)
    fig = plt.figure(figsize=figsize)
    ax = fig.add_subplot(1, 1, 1)
    #
    # add cumulative plot
    cs = numpy.cumsum(his[::-1])
    plt.bar(bins[:-1], cs[::-1], mwid, align='edge', ec='cyan', fc='none')
    plt.plot(bins[:-1]+mwid/2, cs[::-1], '-r', label='cumulative')
    #
    # add incremental plot
    plt.bar(bins[:-1], his, mwid, align='edge', ec='orange', fc='none')
    plt.plot(bins[:-1]+mwid/2, his, '-b', label='incremental')
    #
    #
    if grd:
        if compl_table is None:
            compl_table = numpy.array([[tmin, mmin]])
        agr, bgr, asig, bsig = _compute_mfd(cat, compl_table, mwid)
    #
    # info
    num = len(cat.data['magnitude'])
    print('Number of earthquakes in the catalogue          : {:d}'.format(num))
    num = max(cs)
    print('Maximum value in the c. cumulative distribution : {:d}'.format(num))
    #
    # finish plot
    plt.legend()
    plt.yscale('log')
    plt.ylabel('Number of earthquakes')
    plt.xlabel('Magnitude')
    if label is not None:
        plt.title('label: {:s}'.format(label))
    plt.grid(linestyle='-')
    if grd:
        plt.text(0.65, 0.70, 'bval: %.3f (sigma=%.3f)' % (bgr, bsig),
                 horizontalalignment='left',
                 verticalalignment='center',
                 fontsize=8,
                 transform=ax.transAxes)
        plt.text(0.65, 0.75, 'aval: %.3f (sigma=%.3f)' % (agr, asig),
                 horizontalalignment='left',
                 verticalalignment='center',
                 fontsize=8,
                 transform=ax.transAxes)
        #
        #
        ascaled = numpy.log10(10**agr*(tmax-tmin))
        v = 10.**(-bins*bgr+ascaled)
        plt.plot(bins, v, '--g', lw=2)
    #
<<<<<<< HEAD
=======
    # set limits
    if xlim is not None:
        plt.xlim(xlim)
    if ylim is not None:
        plt.ylim(ylim)
    #
>>>>>>> 44e603fc
    # Set title
    plt.title(title)
    #
    # Storing figure
    if store is not None:
        lbl = ''
        ext = 'png'
        if label is not None:
            lbl = label
        figure_fname = 'fig_mfd_{:s}.{:s}'.format(lbl, ext)
        plt.savefig(figure_fname, format=ext)
    else:
        plt.show()

    out = (bins[:-1]+mwid/2, numpy.array([float(h) for h in his]))
    if grd:
        return out, (agr, bgr, asig, bsig)
    else:
        return out, None<|MERGE_RESOLUTION|>--- conflicted
+++ resolved
@@ -35,12 +35,9 @@
 
 
 def plot_mfd(catalogue_fname, grd, label, store, tr_fname,
-<<<<<<< HEAD
-             compl_table=None, mwid=0.1, upper_mag=11., title=''):
-=======
              compl_table=None, mwid=0.1, upper_mag=11., title='',
              xlim=None, ylim=None, figsize=None):
->>>>>>> 44e603fc
+
     """
     This function plots the incremental and complementary cumulative
     distribution of the earthquakes included in a catalogue file.
@@ -146,15 +143,12 @@
         v = 10.**(-bins*bgr+ascaled)
         plt.plot(bins, v, '--g', lw=2)
     #
-<<<<<<< HEAD
-=======
     # set limits
     if xlim is not None:
         plt.xlim(xlim)
     if ylim is not None:
         plt.ylim(ylim)
     #
->>>>>>> 44e603fc
     # Set title
     plt.title(title)
     #
