# -*- coding: utf-8 -*-
# vim: tabstop=4 shiftwidth=4 softtabstop=4
#
# Copyright (C) 2015-2018 GEM Foundation
#
# OpenQuake is free software: you can redistribute it and/or modify it
# under the terms of the GNU Affero General Public License as published
# by the Free Software Foundation, either version 3 of the License, or
# (at your option) any later version.
#
# OpenQuake is distributed in the hope that it will be useful,
# but WITHOUT ANY WARRANTY; without even the implied warranty of
# MERCHANTABILITY or FITNESS FOR A PARTICULAR PURPOSE.  See the
# GNU Affero General Public License for more details.
#
# You should have received a copy of the GNU Affero General Public License
# along with OpenQuake. If not, see <http://www.gnu.org/licenses/>.
#
# Authors: Julio Garcia, Richard Styron, Valerio Poggi
# Last modify: 13/07/2018

# -----------------------------------------------------------------------------

import warnings
import numpy as np
from copy import deepcopy

warnings.simplefilter(action='ignore', category=FutureWarning)

from openquake.hazardlib.source import SimpleFaultSource
import openquake.hazardlib as hz
from openquake.mbt.tools.faults import rates_for_double_truncated_mfd

<<<<<<< HEAD
# -----------------------------------------------------------------------------
=======
# TODO: Create options for MFDs other than double-truncated, evenly-distributed GR
>>>>>>> fef7bd9f


# Parameters, in order, that are the necessary arguments for a SimpleFaultSource
sfs_params = ('source_id',
              'name',
              'tectonic_region_type',
              'mfd',
              'rupture_mesh_spacing',
              'magnitude_scaling_relationship',
              'rupture_aspect_ratio',
              'temporal_occurrence_model',
              'upper_seismogenic_depth',
              'lower_seismogenic_depth',
              'fault_trace',
              'average_dip',
              'average_rake')

# Additional parameters
all_params = list(sfs_params)
all_params += ['slip_type', 'trace_coordinates', 'dip_dir', 'M_min', 'M_max',
               'net_slip_rate', 'strike_slip_rate', 'dip_slip_rate',
               'vert_slip_rate', 'shortening_rate']

# Default mapping of parameters
# (keys: variable names used here, vals: variable names in input files
# This can (and should) be overriden where needed in a model building script
param_map = {p: p for p in all_params}

# default parameter values
defaults = {'tectonic_region_type': hz.const.TRT.ACTIVE_SHALLOW_CRUST,
            'b_value': 1.,
            'bin_width': 0.1,
            'aseismic_coefficient': 0.9,
            'upper_seismogenic_depth': 0.,
            'lower_seismogenic_depth': 20.,
            'rupture_mesh_spacing': 2.,
            'rupture_aspect_ratio': 2.,
            'minimum_fault_length': 5.,
            'M_min': 6.0,
            'M_max': 8.0,
            'temporal_occurrence_model': hz.tom.PoissonTOM(1.0),
            'magnitude_scaling_relationship':
                hz.scalerel.leonard2014.Leonard2014_Interplate(),
            }


def construct_sfs_dict(fault_dict, area_method='simple',
                       width_method='seismo_depth',
                       width_scaling_rel='leonard_2010', slip_class='mle',
                       mag_scaling_rel=None, M_max=None, M_min=None,
                       b_value=None, slip_rate=None, bin_width=None,
                       fault_area=None, defaults=defaults,
                       param_map=param_map):
    """
    Makes a dictionary containing all of the parameters needed to create a
    SimpleFaultSource. Fault parameters (not methods or scaling relationships)
    passed here will override those in the `fault_dict`.

    :param fault_dict:
        Dictionary containing the fault attributes and geometry

    :type fault_dict:
        dict

    :param area_method:
        Method used to calculate the surface area of a fault. Possible values
        are `simple` and `from_surface`. The 'simple' method calculates the
        fault area as the fault length times the width (down-dip distance). The
        `from_surface` method calculates the fault area through the
        discretization methods used in the SimpleFaultSurface.

    :type area_method:
        str

    :param width_method:
        Method used to calculate the width (down-dip distance) of a fault.
        'length_scaling' implements a scaling relationship between the fault
        length (derived from the trace) and the fault width, which is
        calculated given the `scaling_rel`.  'seismo_depth' calculates the
        width based on the fault's dip and the given values for upper and lower
        seismogenic depth.

    :type width_method:
        str

    :param width_scaling_rel:
        The scaling relationship between length and width. Currently,
        only the scaling relationship of Leonard (2010) BSSA is implemented,
        as 'leonard_2010'.

    :type width_scaling_rel:
        str

    :param slip_class:
        Magnitude of the slip rate (and associated parameters) to be used in
        the calculations. Possible values are `mle` (most-likely estimate),
        `min` and `max`.

    :type slip_class:
        str

    :param mag_scaling_rel:
        Magnitude-scaling relationship used to calculate the maximum magnitude
        from the fault parameters.

    :type mag_scaling_rel:
        str

    :param M_max:
        Maximum magnitude in the fault's magnitude-frequency distribution.

    :type M_max:
        float

    :param M_min:
        Minimum magnitude in the fault's magnitude-frequency distribution.

    :type M_min:
        float

    :param b_value:
        Gutenberg-Richter b-value for magnitude-frequency distribution. A
        `b-value` passed here will override project and fault defaults.

    :type b_value:
        float

    :param slip_rate:
        Slip rate to be used in calculating the magnitude-frequency
        distributiuon. A `slip_rate` passed here will override project and
        fault defaults.

    :type slip_rate:
        float

    :param bin_width:
        Width of the bins for the magnitude-frequency distribution.

    :type bin_width:
        float

    :param fault_area:
        Surface area of the fault used to calculate the momen release rate
        on the fault. A `slip_rate` value passed here will override the
        value calculated from the fault's geometry.

    :type fault_area:
        float

    :param defaults:
        Dictionary of project defaults.

    :type defaults:
        dict

    :param param_map:
        Dictionary of the mapping from a fault's attribute names to the
        variables used in this library.

    :type param_map:
        dict

    :returns:
        A dictionary with all of the parameters to create a SimpleFaultSource

    :rtype:
        dict
    """

    sfs = {p: None for p in sfs_params}

    # source_id, name, tectonic_region_type
    sfs.update(
        write_metadata(fault_dict, defaults=defaults, param_map=param_map))

    # dip, rake, fault_trace, upper_seismogenic_depth, lower_seismogenic_depth
    sfs.update(write_geom(fault_dict, defaults=defaults, param_map=param_map))

    # rupture_mesh_spacing, magnitude_scaling_relationship,
    # rupture_aspect_ratio, temporal_occurrence_model
    sfs.update(write_rupture_params(fault_dict, defaults=defaults,
                                    param_map=param_map))

    # mfd
    sfs.update(
        {'mfd': calc_mfd_from_fault_params(fault_dict, area_method=area_method,
                                           width_method=width_method,
                                           width_scaling_rel=width_scaling_rel,
                                           slip_class=slip_class,
                                           mag_scaling_rel=mag_scaling_rel,
                                           M_max=M_max, M_min=M_min,
                                           b_value=b_value,
                                           slip_rate=slip_rate,
                                           bin_width=bin_width,
                                           fault_area=fault_area,
                                           defaults=defaults,
                                           param_map=param_map)
         })

    for param in sfs_params:
        if sfs[param] is None:
            err_msg = 'Missing Value: {} for id {}'.format(param,
                                                           sfs['source_id'])
            raise ValueError(err_msg)

    return sfs


def make_fault_source(sfs_dict):
    """
    Takes a dictionary with the parameters for SimpleFaultSource creation,
    and creates a SimpleFaultSource.

    :param sfs_dict:
        Dictionary with parameters/attributes for the fault source. May be
        created with `construct_sfs_dict`.

    :type sfs_dict:
        dict

    :returns:
        SimpleFaultSource
    """

    try:
        src = SimpleFaultSource(*[sfs_dict[param] for param in sfs_params])
        return src
    except Exception as e:
        print(Exception)


###
# util functions
###

def fetch_param_val(fault_dict, param, defaults=defaults, param_map=param_map):
    """
    Finds the value for a fault (or project) parameter by searching first
    through the fault_dict, then through the defaults.

    :param fault_dict:
        Dictionary containing the fault attributes and geometry

    :type fault_dict:
        dict

    :param param:
        The name of the parameter to fetch, i.e. the keyword.

    :type param:
        str

    :param defaults:
        Dictionary of project defaults.

    :type defaults:
        dict

    :param param_map:
        Dictionary of the mapping from a fault's attribute names to the
        variables used in this library.

    :type param_map:
        dict
    """

    try:
        val = fault_dict[param_map[param]]
        if val is None:
            val = fault_dict[defaults[param]]  # is this still used?
    except KeyError:
        try:
            val = fault_dict[defaults[param]]
        except (KeyError, TypeError):  # not a field in the fault's attr dict
            val = defaults[param]

    return val


# tuple parsing
def tuple_to_vals(tup_str):
    """
    Takes a tuple string, such as '(1., 0., 2.)' and returns a list of the
    values inside the tuple.

    :param tup_str:
        String of tuple with values representing a continuous random variable.

    :type tup_str:
        str

    :returns:
        List of comma-separated values.

    :rtype:
        list
    """

    tup_str = tup_str.replace('(', '').replace(')', '')
    vals = tup_str.split(',')
    return vals


def get_vals_from_tuple(tup):
    """
    Returns the floating-point values from inside a tuple string that
    represents a continuous random variable.

    Some workarounds are present for instances in which the `tup` argument is a
    real tuple, list, array, or scalar; however, not all values can be
    converted.

    The function will fail if the contents of the tuple string aren't
    convertable to floats.


    :param tup:
        String of a tuple with '(mle, min, max)' or '(mle,,)' format.

    :type tup:
        str

    :returns:
        List of floating-point values from inside the tuple string.

    :rtype:
        list
    """

    if type(tup) == str:
        vals = tuple_to_vals(tup)
        vals = [np.float(v) for v in vals if v is not '']
    elif np.isscalar(tup):
        try:
            num_check = np.float(tup)
            vals = [np.float(tup)]
        except Exception as e:
            raise ValueError
    elif type(tup) in [tuple, list, np.ndarray]:
        vals = tup
    else:
        raise ValueError

    if len(vals) == 0:
        raise Exception(ValueError)
    elif len(vals) == 1:
        return vals
    elif len(vals) > 3:
        raise ValueError

    else:
        if len(vals) == 2:
            vals = [vals[0], np.mean(vals), vals[1]]
        vals = np.sort(vals)[np.array([1, 0, 2])]

    return vals


def get_val_from_tuple(tup, requested_val='mle', _abs_sort=False):
    """
    Returns the requested value (mle, min or max) from a tuple string.

    :param tup:
        String of tuple with values representing a continuous random variable.

    :type tup:
        str

    :param requested_val:
        The 'mle' (most likely estimate), 'min' or 'max' value. If only one
        value is present, this is returned.

    :type requested_val:
        str

    :param _abs_sort:
        Flag to sort (and rank) the values based on their absolute magnitudes
        (default True)

    :type _abs_sort:
        bool

    :returns:
        Requested value.

    :rtype:
        float
    """

    # not guaranteed to work if min and max have different sign
    if requested_val == 'suggested':
        requested_val = 'mle'

    vals = get_vals_from_tuple(tup)
    if np.isscalar(vals):
        return vals
    elif len(vals) == 1:
        return vals[0]
    else:
        if requested_val == 'min':
            if _abs_sort is True:
                return min(vals.min(), vals.max(), key=abs)
            else:
                return vals[1]
        elif requested_val == 'mle':
            return vals[0]
        elif requested_val == 'max':
            if _abs_sort is True:
                return max(vals.min(), vals.max(), key=abs)
            else:
                return vals[2]


###
# metadata
###

def write_metadata(fault_dict, defaults=defaults, param_map=param_map):
    """
    Gets the fault's metadata ('tectonic_region_type', 'name', 'source_id')
    from the `fault_dict` and writes it in a new dictionary.

    :param fault_dict:
        Dictionary containing the fault attributes and geometry

    :type fault_dict:
        dict

    :param defaults:
        Dictionary of project defaults.

    :type defaults:
        dict

    :param param_map:
        Dictionary of the mapping from a fault's attribute names to the
        variables used in this library.

    :type param_map:
        dict

    :returns:
        Dictionary with metadata.

    :rtype:
        dict
    """
    metadata_params = ('tectonic_region_type', 'name', 'source_id')

    meta_param_d = {p: fetch_param_val(fault_dict, p, defaults=defaults,
                                       param_map=param_map)
                    for p in metadata_params}
    return meta_param_d


###
# rupture params
###


def write_rupture_params(fault_dict, defaults=defaults, param_map=param_map):
    """
    Gets the fault's rupture parameters ('rupture_mesh_spacing',
    'magnitude_scaling_relationship', 'rupture_aspect_ratio',
    'temporal_occurrence_model') from the `fault_dict` and writes them in a new
    dictionary.

    :param fault_dict:
        Dictionary containing the fault attributes and geometry

    :type fault_dict:
        dict

    :param defaults:
        Dictionary of project defaults.

    :type defaults:
        dict

    :param param_map:
        Dictionary of the mapping from a fault's attribute names to the
        variables used in this library.

    :type param_map:
        dict

    :returns:
        Dictionary with rupture parameters.

    :rtype:
        dict
    """
    rupture_params = ('rupture_mesh_spacing', 'magnitude_scaling_relationship',
                      'rupture_aspect_ratio', 'temporal_occurrence_model')

    rup_param_d = {p: fetch_param_val(fault_dict, p, defaults=defaults,
                                      param_map=param_map)
                   for p in rupture_params}
    return rup_param_d


###
# geometry and kinematics
###


rake_map = {'Normal': -90.,
            'Normal-Dextral': -135.,
            'Normal-Sinistral': -45.,
            'Reverse': 90.,
            'Reverse-Dextral': 135.,
            'Reverse-Sinistral': 45.,
            'Sinistral': 0.,
            'Sinistral-Normal': -45.,
            'Sinistral-Reverse': 45.,
            'Dextral': 180.,
            'Dextral-Reverse': 135.,
            'Dextral-Normal': -135.,
            'Strike-Slip': 0.,
            'Thrust': 90.,
            'Blind-Thrust': 90.,
            'Spreading-Ridge': -90.}

dip_map = {'Normal': 60.,
           'Normal-Dextral': 65.,
           'Normal-Sinistral': 65.,
           'Reverse': 40.,
           'Reverse-Dextral': 65.,
           'Reverse-Sinistral': 65.,
           'Sinistral': 90.,
           'Sinistral-Normal': 65.,
           'Sinistral-Reverse': 65.,
           'Dextral': 90.,
           'Dextral-Reverse': 65.,
           'Dextral-Normal': 65.,
           'Strike-Slip': 90.,
           'Thrust': 40.,
           'Blind-Thrust': 40.,
           'Spreading-Ridge': 60.}

# To transform literal values into numbers
direction_map = {'N': 0.,
                 'NNE': 22.5,
                 'NE': 45.,
                 'ENE': 67.5,
                 'E': 90.,
                 'ESE': 112.5,
                 'S': 180.,
                 'W': 270.,
                 'NW': 315.,
                 'SE': 135.,
                 'SW': 225.,
                 'U': 0.}


def trace_from_coords(fault_dict, defaults=defaults, param_map=param_map,
                      check_coord_order=True):
    """
    Gets the fault trace from a `fault_dict`, makes a Line class,
    and (optionally, by default) checks the coordinate ordering and dip for
    the right-hand-rule convention and reverses the coordinates if need be.

    :param fault_dict:
        Dictionary containing the fault attributes and geometry

    :type fault_dict:
        dict

    :param defaults:
        Dictionary of project defaults.

    :type defaults:
        dict

    :param param_map:
        Dictionary of the mapping from a fault's attribute names to the
        variables used in this library.

    :type param_map:
        dict

    :param check_coord_order:
        Flag to check the coordinate ordering for right-hand-rule compliance,
        and reverse the ordering if need be.

    :type check_coord_order:
        bool

    :returns:
        Line with fault coordinates.

    :rtype:
        openquake.hazardlib.geo.line.Line
    """
    trace_coords = fetch_param_val(fault_dict, 'trace_coordinates',
                                   defaults=defaults,
                                   param_map=param_map)

    fault_trace = line_from_trace_coords(trace_coords)

    if check_coord_order is True:
        fault_trace = _check_trace_coord_ordering(fault_dict, fault_trace)

    return fault_trace


def line_from_trace_coords(trace_coords):
    """
    Creates a Line class from the coordinate pairs of a fault's trace.

    :param trace_coords:
        Sequence of coordinate pairs (list, but tuple or numpy.arrays would
        work, with format [[x0, y0], [x1, y1], ...]

    :type:
        list

    :returns:
        Line with fault coordinates.

    :rtype:
        openquake.hazardlib.geo.line.Line
    """
    fault_trace = hz.geo.Line([hz.geo.Point(i[0], i[1])
                               for i in trace_coords])

    return fault_trace


def _check_trace_coord_ordering(fault_dict, fault_trace,
                                reverse_angle_threshold=90.):
    """
    Enforces right-hand rule with respect to fault trace coordinate ordering
    and dip direction.  If there is an inconsistency, the trace coordinates
    are reversed.


    :param fault_dict:
        Dictionary containing the fault attributes and geometry

    :type fault_dict:
        dict

    :param fault_trace:
        Line with fault coordinates

    :type fault_trace:
        openquake.hazardlib.geo.line.Line

    :param reverse_angle_threshold:
        Angle difference (between calculated and given dip direction) above
        which the coordinate ordering will be reversed. Defaults to 90.

    :type reverse_angle_threshold:
        float

    :returns:
        Line with fault coordinates reversed.

    :rtype:
        openquake.hazardlib.geo.line.Line
    """

    strike = fault_trace.average_azimuth()

    trace_dip_trend = strike + 90.

    fault_dip_dir = fetch_param_val(fault_dict, 'dip_dir', defaults=defaults,
                                    param_map=param_map)

    fault_dip_trend = direction_map[fault_dip_dir]

    trend_angle_diff = angle_difference(fault_dip_trend, trace_dip_trend)

    if abs(90 - trend_angle_diff) < 15:
        warnings.warn('Given dip direction <15 degrees of strike')

    if trend_angle_diff > reverse_angle_threshold:
        new_fault_trace = deepcopy(fault_trace)
        new_fault_trace.points.reverse()
        return new_fault_trace
    else:
        return fault_trace


def angle_difference(trend_1, trend_2, return_abs=True):
    """
    Calculates the difference between two trends or azimuths (trend_1 and 
    trend_2), in degrees.

    :param trend_1:
        Number in degrees of first trend/azimuth.

    :type trend_1:
        float

    :param trend_2:
        Number in degrees of second trend/azimuth.

    :type trend_2:
        float

    :param return_abs:
        Flag for returning the absolute value of the angular
        difference. if `return_abs` is False, the returned angle is from
        `trend_2` to `trend_1` in the coordinate convention adopted
        (clockwise for azimuth, counter-clockwise for unit circle angles).

    :type return_abs:
        bool

    """

    difference = trend_2 - trend_1

    while difference < -180.:
        difference += 360.
    while difference > 180:
        difference -= 360.

    if return_abs is True:
        difference = abs(difference)

    return difference


def write_geom(fault_dict, requested_val='mle', defaults=defaults,
               param_map=param_map):
    """
    :param defaults:
        Dictionary of project defaults.

    :type defaults:
        dict

    :param param_map:
        Dictionary of the mapping from a fault's attribute names to the
        variables used in this library.

    :type param_map:
        dict
    """

    # TODO: ensure consistency w/ rake and dip for min/max slip_class

    geom_params = {
        'average_rake': get_rake(fault_dict, requested_val=requested_val,
                                 defaults=defaults,
                                 param_map=param_map),

        'average_dip': get_dip(fault_dict, requested_val=requested_val,
                               defaults=defaults,
                               param_map=param_map),

        'fault_trace': trace_from_coords(fault_dict, param_map=param_map,
                                         defaults=defaults),

        'upper_seismogenic_depth': fetch_param_val(fault_dict,
                                                   'upper_seismogenic_depth',
                                                   defaults=defaults,
                                                   param_map=param_map),

        'lower_seismogenic_depth': fetch_param_val(fault_dict,
                                                   'lower_seismogenic_depth',
                                                   defaults=defaults,
                                                   param_map=param_map),

    }

    return geom_params


def get_rake(fault_dict, requested_val='mle', defaults=defaults,
             param_map=param_map):
    """
    :param defaults:
        Dictionary of project defaults.

    :type defaults:
        dict

    :param param_map:
        Dictionary of the mapping from a fault's attribute names to the
        variables used in this library.

    :type param_map:
        dict
    """

    try:
        rake_tuple = fetch_param_val(fault_dict, 'average_rake',
                                     defaults=defaults,
                                     param_map=param_map)
        rake = get_val_from_tuple(rake_tuple, requested_val=requested_val)

    except KeyError:
        try:
            slip_type = fetch_param_val(fault_dict, 'slip_type',
                                        defaults=defaults,
                                        param_map=param_map)
            rake = rake_map[slip_type]
        except KeyError as e:
            print(e)

    return rake


def get_dip(fault_dict, requested_val='mle', defaults=defaults,
            param_map=param_map):
    """
    Returns a value of dip from the dip tuple for each structure. If no
    dip tuple is present, a default value is returned based on the fault
    kinematics.


    :param defaults:
        Dictionary of project defaults.

    :type defaults:
        dict

    :param param_map:
        Dictionary of the mapping from a fault's attribute names to the
        variables used in this library.

    :type param_map:
        dict
    """

    try:
        dip_tuple = fetch_param_val(fault_dict, 'average_dip',
                                    defaults=defaults,
                                    param_map=param_map)
        dip = get_val_from_tuple(dip_tuple, requested_val=requested_val)

        return dip
    except KeyError:
        try:
            slip_type = fetch_param_val(fault_dict, 'slip_type',
                                        defaults=defaults,
                                        param_map=param_map)
            dip = dip_map[slip_type]
            return dip
        except Exception as e:
            raise e


###
# slip rates and mfds
###

def fetch_slip_rate(fault_dict, rate_component, slip_class='mle',
                    _abs_sort=True, param_map=param_map):
    """
    Fetches the requested rate component, and the requested slip class,
    from the fault dictionary. No calculations are done here. If a value is
    not present, an exception should be raised through the
    `get_val_from_tuple` function.

    :param fault_dict:
        Dictionary containing the fault attributes and geometry

    :type fault_dict:
        dict

    :param rate_component:
        The component of slip rate requested. Acceptable values include
        "net_slip_rate", "strike_slip_rate", "vert_slip_rate" and
        "shortening_rate".

    :type rate_component:
        str

    :param slip_class:
        Magnitude of the slip rate (and associated parameters) to be used in
        the calculations. Possible values are `mle` (most-likely estimate),
        `min` and `max`.

    :type slip_class:
        str

    :param param_map:
        Dictionary of the mapping from a fault's attribute names to the
        variables used in this library.

    :type param_map:
        dict

    :returns:
        slip rate component on fault.

    :rtype:
        float

    """

    requested_val = 'mle' if slip_class is 'suggested' else slip_class
    slip_rate_tup = fetch_param_val(fault_dict, rate_component)

    return get_val_from_tuple(slip_rate_tup, requested_val,
                              _abs_sort=_abs_sort)


def get_net_slip_rate(fault_dict, slip_class='mle', param_map=param_map):
    """
    Either fetches or calculates the net slip rate on a fault given what
    slip rate component measurements are present and the fault's geometry
    and kinematics.


    :param fault_dict:
        Dictionary containing the fault attributes and geometry

    :type fault_dict:
        dict

    :param slip_class:
        Magnitude of the slip rate (and associated parameters) to be used in
        the calculations. Possible values are `mle` (most-likely estimate),
        `min` and `max`.

    :type slip_class:
        str

    :param param_map:
        Dictionary of the mapping from a fault's attribute names to the
        variables used in this library.

    :type param_map:
        dict

    :returns:
        Net slip rate on fault.

    :rtype:
        float
    """

    # TODO: Return dip and rake for min/max when ambiguity

    if slip_class == 'suggested':
        slip_class = 'mle'

    rate_comps = []
    for rate_type in ['net_slip_rate', 'strike_slip_rate',
                      'shortening_rate', 'vert_slip_rate']:
        try:
            rate = fault_dict[param_map[rate_type]]
            if rate is not None:
                rate_comps.append(rate_type)
        except KeyError:
            pass

    if 'net_slip_rate' in rate_comps:
        return fetch_slip_rate(fault_dict, 'net_slip_rate',
                               slip_class=slip_class, param_map=param_map)
    elif rate_comps == ['strike_slip_rate']:
        return net_slip_from_strike_slip_fault_geom(fault_dict,
                                                    slip_class=slip_class,
                                                    param_map=param_map)
    elif rate_comps == ['vert_slip_rate']:
        return net_slip_from_vert_slip_fault_geom(fault_dict,
                                                  slip_class=slip_class,
                                                  param_map=param_map)
    elif rate_comps == ['shortening_rate']:
        return net_slip_from_shortening_fault_geom(fault_dict,
                                                   slip_class=slip_class,
                                                   param_map=param_map)
    elif set(rate_comps) == {'strike_slip_rate', 'shortening_rate'}:
        return net_slip_from_strike_slip_shortening(fault_dict,
                                                    slip_class=slip_class,
                                                    param_map=param_map)
    elif set(rate_comps) == {'vert_slip_rate', 'shortening_rate'}:
        return net_slip_from_vert_slip_shortening(fault_dict,
                                                  slip_class=slip_class,
                                                  param_map=param_map)
    elif set(rate_comps) == {'strike_slip_rate', 'vert_slip_rate'}:
        return net_slip_from_vert_strike_slip(fault_dict, slip_class=slip_class,
                                              param_map=param_map)
    elif set(rate_comps) == {'strike_slip_rate', 'shortening_rate'}:
        return net_slip_from_strike_slip_shortening(fault_dict,
                                                    slip_class=slip_class,
                                                    param_map=param_map)
    elif set(rate_comps) == {'strike_slip_rate', 'shortening_rate',
                             'vert_slip_rate'}:
        return net_slip_from_all_slip_comps(fault_dict, slip_class=slip_class,
                                            param_map=param_map)

    else:
        raise Exception("No slip components found")


def net_slip_from_strike_slip_fault_geom(fault_dict, slip_class='mle',
                                         _abs=True, param_map=param_map):
    """
    Calculates the net slip rate on a fault given a strike slip rate and the
    fault's geometry and rake.

    :param fault_dict:
        Dictionary containing the fault attributes and geometry

    :type fault_dict:
        dict

    :param slip_class:
        Magnitude of the slip rate (and associated parameters) to be used in
        the calculations. Possible values are `mle` (most-likely estimate),
        `min` and `max`.

    :type slip_class:
        str

    :param _abs:
        Flag to return the signed or unsigned (absolute value) of the slip
        rate.

    :type _abs:
        bool

    :returns:
        Net slip rate.

    :rtype:
        float
    """
    strike_slip_rate = fetch_slip_rate(fault_dict, 'strike_slip_rate',
                                       slip_class=slip_class)

    rake = get_vals_from_tuple(fetch_param_val(fault_dict, 'rake',
                                               param_map=param_map))

    net_slip_rate = strike_slip_rate / np.cos(np.radians(rake))
    if _abs is True:
        net_slip_rate = np.abs(net_slip_rate)

    if np.isscalar(rake):
        return net_slip_rate
    elif slip_class == 'mle':
        return np.sort(net_slip_rate)[1]
    elif slip_class == 'min':
        return np.min(net_slip_rate)
    elif slip_class == 'max':
        return np.max(net_slip_rate)
    else:
        raise Exception('not enough info')


def dip_slip_from_vert_slip(fault_dict, slip_class='mle', _abs=True,
                            param_map=param_map):
    """
    Calculates the dip slip rate on a fault given a vertical slip rate and the
    fault's geometry and rake.

    :param fault_dict:
        Dictionary containing the fault attributes and geometry

    :type fault_dict:
        dict

    :param slip_class:
        Magnitude of the slip rate (and associated parameters) to be used in
        the calculations. Possible values are `mle` (most-likely estimate),
        `min` and `max`.

    :type slip_class:
        str

    :param _abs:
        Flag to return the signed or unsigned (absolute value) of the slip
        rate.

    :type _abs:
        bool

    :returns:
        Net slip rate.

    :rtype:
        float
    """

    vert_slip_rate = fetch_slip_rate(fault_dict, 'vert_slip_rate',
                                     slip_class=slip_class,
                                     param_map=param_map)

    dips = get_vals_from_tuple(fetch_param_val(fault_dict, 'average_dip',
                                               param_map=param_map))

    dip_slip_rate = vert_slip_rate / np.sin(np.radians(dips))

    if not np.isscalar(dip_slip_rate):
        if len(dip_slip_rate) == 1:
            return dip_slip_rate[0]
        elif slip_class == 'mle':
            return dip_slip_rate[0]
        elif slip_class == 'min':
            return dip_slip_rate[1]
        elif slip_class == 'max':
            return dip_slip_rate[2]
    else:
        return dip_slip_rate


def net_slip_from_vert_slip_fault_geom(fault_dict, slip_class='mle', _abs=True,
                                       param_map=param_map):
    """
    Calculates the net slip rate on a fault given a vertical slip rate and the
    fault's geometry and rake.

    :param fault_dict:
        Dictionary containing the fault attributes and geometry

    :type fault_dict:
        dict

    :param slip_class:
        Magnitude of the slip rate (and associated parameters) to be used in
        the calculations. Possible values are `mle` (most-likely estimate),
        `min` and `max`.

    :type slip_class:
        str

    :param _abs:
        Flag to return the signed or unsigned (absolute value) of the slip
        rate.

    :type _abs:
        bool

    :returns:
        Net slip rate.

    :rtype:
        float
    """

    dip_slip_rate = dip_slip_from_vert_slip(fault_dict, slip_class=slip_class,
                                            param_map=param_map)

    return net_slip_from_dip_slip_fault_geom(dip_slip_rate, fault_dict,
                                             slip_class=slip_class,
                                             _abs=_abs,
                                             param_map=param_map)


def net_slip_from_shortening_fault_geom(fault_dict, slip_class='mle',
                                        _abs=True,
                                        param_map=param_map):
    """
    Calculates the net slip rate on a fault given a shortening rate and the
    fault's geometry and rake.

    :param fault_dict:
        Dictionary containing the fault attributes and geometry

    :type fault_dict:
        dict

    :param slip_class:
        Magnitude of the slip rate (and associated parameters) to be used in
        the calculations. Possible values are `mle` (most-likely estimate),
        `min` and `max`.

    :type slip_class:
        str

    :param _abs:
        Flag to return the signed or unsigned (absolute value) of the slip
        rate.

    :type _abs:
        bool

    :returns:
        Net slip rate.

    :rtype:
        float
    """

    shortening_rate = fetch_slip_rate(fault_dict, 'shortening_rate',
                                      slip_class=slip_class,
                                      param_map=param_map)

    if _abs is True:
        shortening_rate = np.abs(shortening_rate)
    dips = get_vals_from_tuple(fetch_param_val(fault_dict, 'average_dip',
                                               param_map=param_map))
    rakes = get_vals_from_tuple(fetch_param_val(fault_dict, 'rake',
                                                param_map=param_map))

    if slip_class == 'mle':
        dip = dips[0] if not np.isscalar(dips) else dips
        rake = rakes[0] if not np.isscalar(rakes) else rakes
        apparent_dip = _apparent_dip_from_dip_rake(dip, rake)
        net_slip_rate = shortening_rate / np.cos(np.radians(apparent_dip))
        return net_slip_rate

    else:
        if np.isscalar(dips):
            dips = [dips]
        if np.isscalar(rakes):
            rakes = [rakes]

        apparent_dips = [_apparent_dip_from_dip_rake(dip, rake)
                         for dip in dips
                         for rake in rakes]
        net_slip_rates = shortening_rate / np.cos(np.radians(apparent_dips))
        if slip_class == 'max':
            return np.max(net_slip_rates)
        elif slip_class == 'min':
            return np.min(net_slip_rates)


def net_slip_from_dip_slip_fault_geom(dip_slip_rate, fault_dict,
                                      slip_class='mle',
                                      _abs=True,
                                      param_map=param_map):
    """
    Calculates the net slip rate on a fault given a dip slip rate and the
    fault's geometry and rake.

    :param fault_dict:
        Dictionary containing the fault attributes and geometry

    :type fault_dict:
        dict

    :param slip_class:
        Magnitude of the slip rate (and associated parameters) to be used in
        the calculations. Possible values are `mle` (most-likely estimate),
        `min` and `max`.

    :type slip_class:
        str

    :param _abs:
        Flag to return the signed or unsigned (absolute value) of the slip
        rate.

    :type _abs:
        bool

    :returns:
        Net slip rate.

    :rtype:
        float
    """

    rakes = get_vals_from_tuple(fetch_param_val(fault_dict, 'rake',
                                                param_map=param_map))

    if _abs:
        rakes = np.abs(rakes)

    if slip_class == 'mle':
        if not np.isscalar(rakes):
            rake = rakes[0]
        else:
            rake = rakes
        if rake in (0, 0., 180, 180., -180, -180.):
            warnings.warn(
                "Cannot derive dip slip rate with rake {}".format(rake))
        return dip_slip_rate / np.sin(np.radians(rakes[0]))

    else:
        for rake in rakes:
            if rake in (0, 0., 180, 180., -180, -180.):
                warnings.warn(
                    "Cannot derive dip slip rate with rake {}".format(rake))

        net_slip_rates = [dip_slip_rate / np.sin(np.radians(rake))
                          for rake in rakes]
        if slip_class == 'min':
            return np.min(net_slip_rates)
        elif slip_class == 'max':
            return np.max(net_slip_rates)


def net_slip_from_vert_slip_shortening(fault_dict, slip_class='mle', _abs=True,
                                       param_map=param_map):
    """
    Calculates the net slip rate on a fault given a vertical slip rate and
    shortening rate, and the fault's rake.

    :param fault_dict:
        Dictionary containing the fault attributes and geometry

    :type fault_dict:
        dict

    :param slip_class:
        Magnitude of the slip rate (and associated parameters) to be used in
        the calculations. Possible values are `mle` (most-likely estimate),
        `min` and `max`.

    :type slip_class:
        str

    :param _abs:
        Flag to return the signed or unsigned (absolute value) of the slip
        rate.

    :type _abs:
        bool

    :returns:
        Net slip rate.

    :rtype:
        float
    """

    vert_slip_rate = fetch_slip_rate(fault_dict, 'vert_slip_rate',
                                     slip_class=slip_class)
    shortening_rate = fetch_slip_rate(fault_dict, 'shortening_rate',
                                      slip_class=slip_class)
    dip_slip_rate = dip_slip_from_vert_rate_shortening(vert_slip_rate,
                                                       shortening_rate)

    rakes = get_vals_from_tuple(fetch_param_val(fault_dict, 'rake',
                                                param_map=param_map))
    rake_diffs = np.abs(np.pi / 2 - np.radians(rakes))

    net_slip_rates = dip_slip_rate / np.cos(rake_diffs)

    if slip_class == 'mle':
        if len(net_slip_rates) == 3:
            return net_slip_rates[0]
        elif len(net_slip_rates) == 1:
            return net_slip_rates[0]
        else:
            raise Exception('oops!')

    elif slip_class == 'min':
        return np.min(net_slip_rates)
    elif slip_class == 'max':
        return np.max(net_slip_rates)


def net_slip_from_vert_strike_slip(fault_dict, slip_class='mle', _abs=True,
                                   param_map=param_map):
    """
    Calculates the net slip rate on a fault given a vertical and strike-slip
    rate, and the fault's geometr:w
    y.

    :param fault_dict:
        Dictionary containing the fault attributes and geometry

    :type fault_dict:
        dict

    :param slip_class:
        Magnitude of the slip rate (and associated parameters) to be used in
        the calculations. Possible values are `mle` (most-likely estimate),
        `min` and `max`.

    :type slip_class:
        str

    :param _abs:
        Flag to return the signed or unsigned (absolute value) of the slip
        rate.

    :type _abs:
        bool

    :returns:
        Net slip rate.

    :rtype:
        float
    """

    strike_slip_rate = fetch_slip_rate(fault_dict, 'strike_slip_rate',
                                       slip_class=slip_class,
                                       param_map=param_map)
    dip_slip_rate = dip_slip_from_vert_slip(fault_dict, slip_class=slip_class,
                                            _abs=_abs,
                                            param_map=param_map)

    return np.sqrt(dip_slip_rate ** 2 + strike_slip_rate ** 2)


def net_slip_from_strike_slip_shortening(fault_dict, slip_class='mle',
                                         _abs=True,
                                         param_map=param_map):
    """
    Calculates the net slip rate on a fault given a strike-slip rate and
    shortening rate, and the fault's rake.

    :param fault_dict:
        Dictionary containing the fault attributes and geometry

    :type fault_dict:
        dict

    :param slip_class:
        Magnitude of the slip rate (and associated parameters) to be used in
        the calculations. Possible values are `mle` (most-likely estimate),
        `min` and `max`.

    :type slip_class:
        str

    :param _abs:
        Flag to return the signed or unsigned (absolute value) of the slip
        rate.

    :type _abs:
        bool

    :returns:
        Net slip rate.

    :rtype:
        float
    """

    strike_slip_rate = fetch_slip_rate(fault_dict, 'strike_slip_rate',
                                       slip_class=slip_class,
                                       param_map=param_map)
    dip_slip_rate = dip_slip_from_shortening(fault_dict, slip_class=slip_class,
                                             _abs=True,
                                             param_map=param_map)

    return np.sqrt(dip_slip_rate ** 2 + strike_slip_rate ** 2)


def dip_slip_from_shortening(fault_dict, slip_class='mle', _abs=True,
                             param_map=param_map):
    """
    Calculates the fault's dip slip rate given the fault's shortening rate,
    geometry and rake.

    :param fault_dict:
        Dictionary containing the fault attributes and geometry

    :type fault_dict:
        dict

    :param slip_class:
        Magnitude of the slip rate (and associated parameters) to be used in
        the calculations. Possible values are `mle` (most-likely estimate),
        `min` and `max`.

    :type slip_class:
        str

    :param _abs:
        Flag to return the signed or unsigned (absolute value) of the slip
        rate.

    :type _abs:
        bool

    :returns:
        Net slip rate.

    :rtype:
        float
    """

    short_rate = fetch_slip_rate(fault_dict, 'shortening_rate',
                                 slip_class=slip_class,
                                 param_map=param_map)
    dips = get_vals_from_tuple(fetch_param_val(fault_dict, 'average_dip',
                                               param_map=param_map))
    if np.isscalar(dips):
        dip = dips
    elif len(dips) == 1:
        dip = dips
    elif slip_class == 'mle':
        dip = dips[0]
    elif slip_class == 'min':
        dip = dips[1]
    elif slip_class == 'max':
        dip = dips[2]

    if dip in (90., 90):
        warnings.warn(
            'Cannot calculate dip slip from shortening with vertical fault.')

    dip = np.radians(dip)

    return short_rate / np.cos(dip)


def net_slip_from_all_slip_comps(fault_dict, slip_class='mle', _abs=True,
                                 param_map=param_map):
    """
    Calculates the fault's net slip rate given vertical, strike-slip and
    shortening rates.

    :param fault_dict:
        Dictionary containing the fault attributes and geometry

    :type fault_dict:
        dict

    :param slip_class:
        Magnitude of the slip rate (and associated parameters) to be used in
        the calculations. Possible values are `mle` (most-likely estimate),
        `min` and `max`.

    :type slip_class:
        str

    :param _abs:
        Flag to return the signed or unsigned (absolute value) of the slip
        rate.

    :type _abs:
        bool

    :returns:
        Net slip rate.

    :rtype:
        float
    """

    vert_slip_rate = fetch_slip_rate(fault_dict, 'vert_slip_rate',
                                     slip_class=slip_class,
                                     param_map=param_map)
    shortening_rate = fetch_slip_rate(fault_dict, 'shortening_rate',
                                      slip_class=slip_class,
                                      param_map=param_map)
    strike_slip_rate = fetch_slip_rate(fault_dict, 'strike_slip_rate',
                                       slip_class=slip_class,
                                       param_map=param_map)

    dip_slip_rate = dip_slip_from_vert_rate_shortening(vert_slip_rate,
                                                       shortening_rate)

    return np.sqrt(dip_slip_rate ** 2 + strike_slip_rate ** 2)


def _apparent_dip_from_dip_rake(dip, rake):
    """
    Calculates the apparent dip of a fault given the true dip and rake.
    """
    dip = np.abs(dip)
    rake = np.abs(rake)
    return np.degrees(np.arctan(np.tan(np.radians(rake))
                                * np.sin(np.radians(dip))))


def true_dip_from_vert_short(vert, short):
    """
    Calculates the true dip of a fault given vertical and shortening rates.
    """
    vert, short = np.abs((vert, short))
    return np.degrees(np.arctan(vert / short))


def dip_slip_from_vert_rate_shortening(vert, short):
    """
    Calculates the dip slip rate of a fault given vertical and shortening
    rates.
    """
    return np.sqrt(vert ** 2 + short ** 2)


def get_fault_length(fault_dict, defaults=defaults, param_map=param_map):
    """
    Returns the length of a fault.

    :param fault_dict:
        Dictionary containing the fault attributes and geometry

    :type fault_dict:
        dict

    :param defaults:
        Dictionary of project defaults.

    :type defaults:
        dict

    :param param_map:
        Dictionary of the mapping from a fault's attribute names to the
        variables used in this library.

    :type param_map:
        dict

    :returns:
        Length of fault

    :rtype:
        float
    """

    try:
        fault_trace = fault_dict['fault_trace']
    except KeyError:
        fault_trace = trace_from_coords(fault_dict, param_map=param_map,
                                        defaults=defaults)

    return fault_trace.get_length()


def get_fault_width(fault_dict, method='length_scaling',
                    width_scaling_rel='leonard_2010',
                    defaults=defaults, param_map=param_map):
    """
    Returns the width (i.e., the down-dip distance) of a fault. Two methods
    exist: One based on the fault length and a scaling relationship, and one
    based on the upper and lower seismogenic depths.

    :param fault_dict:
        desc

    :type fault_dict:
        dict

    :param method:
        Method used to calculate the width of the fault. 'length_scaling'
        implements a scaling relationship between the fault length (derived
        from the trace) and the fault width, which is calculated.
        'seismo_depth' calculates the width based on the fault's dip and the
        given values for upper and lower seismogenic depth.

    :type method:
        str

    :param width_scaling_rel:
        The scaling relationship between length and width. Currently,
        only the scaling relationship of Leonard (2010) BSSA is implemented,
        as 'leonard_2010'.

    :type width_scaling_rel:
        str
        
    :param fault_dict:
        Dictionary containing the fault attributes and geometry

    :type fault_dict:
        dict

    :param defaults:
        Dictionary of project defaults.

    :type defaults:
        dict

    :param param_map:
        Dictionary of the mapping from a fault's attribute names to the
        variables used in this library.

    :type param_map:
        dict

    :returns:
        Fault width

    :rtype:
        float
    """

    if method == 'length_scaling':
        width = calc_fault_width_from_length(fault_dict,
                                           width_scaling_rel=width_scaling_rel)

    elif method == 'seismo_depth':
        width = calc_fault_width_from_usd_lsd_dip(fault_dict,
                                                  defaults=defaults,
                                                  param_map=param_map)
    else:
        raise ValueError('method ', method, 'not recognized')

    return width


def calc_fault_width_from_usd_lsd_dip(fault_dict, defaults=defaults,
                                      param_map=param_map):
    """
    Calculates the width (down-dip distance) of the fault from the fault's
    dip and seismogenic boundaries.

    :param fault_dict:
        Dictionary containing the fault attributes and geometry

    :type fault_dict:
        dict

    :param defaults:
        Dictionary of project defaults.

    :type defaults:
        dict

    :param param_map:
        Dictionary of the mapping from a fault's attribute names to the
        variables used in this library.

    :type param_map:
        dict

    :returns:
        Fault width

    :rtype:
        float
    """

    usd = fetch_param_val(fault_dict, 'upper_seismogenic_depth',
                          defaults=defaults,
                          param_map=param_map)
    lsd = fetch_param_val(fault_dict, 'lower_seismogenic_depth',
                          defaults=defaults,
                          param_map=param_map)
    dip = get_dip(fault_dict, defaults=defaults, param_map=param_map)

    denom = np.sin(np.radians(dip))

    if denom == 0.:
        raise ValueError("Cannot calculate down-dip width when dip is zero")

    width = (lsd - usd) / denom

    return width


def calc_fault_width_from_length(fault_dict, width_scaling_rel='leonard_2010',
                                 **kwargs):
    """
    Calculates the width (down-dip distance) of a fault from its length given
    a scaling relationship. Currently, only `leonard_2010` is defined.


    :param fault_dict:
        Dictionary containing the fault attributes and geometry

    :type fault_dict:
        dict

    :param width_scaling_rel:
        The scaling relationship between length and width. Currently,
        only the scaling relationship of Leonard (2010) BSSA is implemented,
        as 'leonard_2010'.

    :type width_scaling_rel:
        str

    :param kwargs:
        Additional arguments to pass to the scaling relation function

    :returns:
        Fault width

    :rtype:
        float
    """
    scale_func_dict = {'leonard_2010': leonard_width_from_length}

    # try:
    width = scale_func_dict[width_scaling_rel](fault_dict, **kwargs)
    return width
    # except KeyError:
    #    raise ValueError('scaling relationship ', width_scaling_rel,
    #                     'not implemented.')


WIDTH_CLASS = {'cl1': ['Normal', 'Reverse', 'Thrust', 'Normal-Dextral',
                       'Normal-Sinistral', 'Reverse-Sinistral',
                       'Reverse-Dextral', 'Spreading-Ridge',
                       'Blind-Thrust'],
               'cl2': ['Dextral', 'Sinistral', 'Strike-Slip',
                       'Dextral-Normal', 'Dextral-Reverse',
                       'Sinistral-Normal', 'Sinistral-Reverse']
               }


# make spreading ridge width very small?

def leonard_width_from_length(fault_dict, const_1=1.75, const_2=1.5,
                              beta=2. / 3., max_width_1=150., max_width_2=17.,
                              defaults=defaults, param_map=param_map):
    """
    Calculates the down-dip width of the faults following equation 5 of
    Leonard 2010 BSSA, with the addition of an additional maximum for dip-slip
    faults.

    The width is calculated as:
        C * length^beta

    where C is defined independently for two separate classes of faults
    based on the type of fault/

    Primarily dip-slip faults fall under `WIDTH_CLASS` 1, while primarily
    strike-slip faults fall under `WIDTH_CLASS` 2.

    C is called `const_1` and `const_2`.

    Additionally, maximum widths are given here for both fault classes.
    The maximum width for the strike-slip class is from Leonard 2010,
    while for the dip slip class one is hereby imposed.

    :param fault_dict:
        Dictionary containing the fault attributes and geometry

    :type fault_dict:
        dict

    :param const_1:
        Coefficient for L-W scaling for dip-slip faults.

    :type const_1:
        float

    :param const_2:
        Coefficient for L-W scaling for strike-slip faults.

    :type const_2:
        float

    :param beta:
        Exponent for length-width scaling. Given as 2/3 by Leonard, 2010.

    :type beta:
        float

    :param max_width_1:
        Maximum width for dip-slip faults. Not given by Leonard but a
        reasonable maximum value given here to prevent runaway ruptures.

    :type max_width_1:
        float

    :param max_width_2:
        Maximum width for strike-slip ruptures. Given as 17 by Leonard (2010).

    :type max_width_2:
        float

    :param defaults:
        Dictionary of project defaults.

    :type defaults:
        dict

    :param param_map:
        Dictionary of the mapping from a fault's attribute names to the
        variables used in this library.

    :type param_map:
        dict

    :returns:
        Maximum width for a fault.

    :rtype:
        float
    """

    # TODO: Consider defining the constants in the default dict so that
    #      they can be modified.

    slip_type = fetch_param_val(fault_dict, 'slip_type', defaults=defaults,
                                param_map=param_map)

    fault_length = get_fault_length(fault_dict, defaults=defaults,
                                    param_map=param_map)

    if slip_type in WIDTH_CLASS['cl1']:
        width = const_1 * fault_length ** beta
        width = min((width, max_width_1))

    elif slip_type in WIDTH_CLASS['cl2']:
        width = const_2 * fault_length ** beta
        width = min((width, max_width_2))
    return width


def get_fault_area(fault_dict, area_method='simple',
                   width_method='seismo_depth',
                   width_scaling_rel='leonard_2010', defaults=defaults,
                   param_map=param_map):
    """ 
    :param fault_dict:
        Dictionary containing the fault attributes and geometry

    :type fault_dict:
        dict

    :param area_method:
        Method used to calculate the surface area of a fault. Possible values
        are `simple` and `from_surface`. The 'simple' method calculates the
        fault area as the fault length times the width (down-dip distance). The
        `from_surface` method calculates the fault area through the
        discretization methods used in the SimpleFaultSurface.

    :type area_method:
        str

    :param width_method:
        Method used to calculate the width (down-dip distance) of a fault.
        'length_scaling' implements a scaling relationship between the fault
        length (derived from the trace) and the fault width, which is
        calculated given the `scaling_rel`.  'seismo_depth' calculates the
        width based on the fault's dip and the given values for upper and lower
        seismogenic depth.

    :type width_method:
        str

    :param width_scaling_rel:
        The scaling relationship between length and width. Currently,
        only the scaling relationship of Leonard (2010) BSSA is implemented,
        as 'leonard_2010'.

    :type width_scaling_rel:
        str

    :param defaults:
        Dictionary of project defaults.

    :type defaults:
        dict

    :param param_map:
        Dictionary of the mapping from a fault's attribute names to the
        variables used in this library.

    :type param_map:
        dict
    """

    if area_method == 'simple':
        fault_length = get_fault_length(fault_dict, defaults=defaults,
                                        param_map=param_map)
        fault_width = get_fault_width(fault_dict, method=width_method,
                                      defaults=defaults, param_map=param_map)
        fault_area = fault_length * fault_width

    elif area_method == 'from_surface':

        try:
            fault_trace = fault_dict['fault_trace']
        except KeyError:
            fault_trace = trace_from_coords(fault_dict, param_map=param_map,
                                            defaults=defaults)

        usd = fetch_param_val(fault_dict, 'upper_seismogenic_depth')

        if width_method == 'seismo_depth':
            lsd = fetch_param_val(fault_dict, 'lower_seismogenic_depth')

        elif width_method == 'length_scaling':

            width = calc_fault_width_from_length(fault_dict,
                                           width_scaling_rel=width_scaling_rel,
                                           defaults=defaults,
                                           param_map=param_map)

            dip = get_dip(fault_dict, param_map=param_map, defaults=defaults)

            lsd = width * np.sin(np.radians(dip))

        else:
            raise ValueError('width_method ', width_method, 'not recognized')

        dip = get_dip(fault_dict, defaults=defaults, param_map=param_map)
        mesh_spacing = fetch_param_val(fault_dict, 'rupture_mesh_spacing')

        fault_area = hz.geo.surface.SimpleFaultSurface.from_fault_data(
            fault_trace,
            usd, lsd, dip,
            mesh_spacing
        ).get_area()
    return fault_area


def get_M_min(fault_dict, defaults=defaults, param_map=param_map):
    """
    Gets the minimum magnitude of earthquakes on a fault from the fault's
    attributes or global defaults.

    :param fault_dict:
        Dictionary containing the fault attributes and geometry

    :type fault_dict:
        dict

    :param defaults:
        Dictionary of project defaults.

    :type defaults:
        dict

    :param param_map:
        Dictionary of the mapping from a fault's attribute names to the
        variables used in this library.

    :type param_map:
        dict

    :returns:
        Minimum magnitude

    :rtype:
        str
    """

    try:
        M_min = fault_dict[param_map['M_min']]
    except KeyError:
        try:
            M_min = defaults['M_min']
        except KeyError:
            raise ValueError('No M_min defined.')

    return M_min


def get_M_max(fault_dict, mag_scaling_rel=None, area_method='simple',
              width_method='seismo_depth', width_scaling_rel='leonard_2010',
              defaults=defaults, param_map=param_map):
    """
    Calculates (or fetches) the maximum magnitude for a fault, given a fault
    attribute, the fault geometry and a scaling relationship, or a project
    default.

    The priority order is:
        1- Fault attribute.
        2- Fault geometry and scaling relationship.
        3- Default value.

    :param fault_dict:
        Dictionary containing the fault attributes and geometry

    :type fault_dict:
        dict

    :param mag_scaling_rel:
        Magnitude-scaling relationship, as implemented in the
        openquake.hazardlib.scalerel class. If no value is passed here,
        then the project default magnitude-scaling relationship is used.

    :type mag_scaling_rel:
        openquake.hazardlib.scalrel.BaseMSR

    :param area_method:
        Method used to calculate the surface area of a fault. Possible values
        are `simple` and `from_surface`. The 'simple' method calculates the
        fault area as the fault length times the width (down-dip distance). The
        `from_surface` method calculates the fault area through the
        discretization methods used in the SimpleFaultSurface.

    :type area_method:
        str

    :param width_method:
        Method used to calculate the width (down-dip distance) of a fault.
        'length_scaling' implements a scaling relationship between the fault
        length (derived from the trace) and the fault width, which is
        calculated given the `scaling_rel`.  'seismo_depth' calculates the
        width based on the fault's dip and the given values for upper and lower
        seismogenic depth.

    :type width_method:
        str

    :param width_scaling_rel:
        The scaling relationship between length and width. Currently,
        only the scaling relationship of Leonard (2010) BSSA is implemented,
        as 'leonard_2010'.

    :type width_scaling_rel:
        str

    :param defaults:
        Dictionary of project defaults.

    :type defaults:
        dict

    :param param_map:
        Dictionary of the mapping from a fault's attribute names to the
        variables used in this library.

    :type param_map:
        dict

    :returns:
        Maximum earthquake magnitude.

    :rtype:
        float
    """

    # TODO: check if fault M_max is greater than zone M_max
    try:
        M_max = fault_dict[param_map['M_max']]

    except KeyError:
        try:
            # fetch?
            if mag_scaling_rel is None:
                mag_scaling_rel = defaults['mag_scaling_rel']

            rake = get_rake(fault_dict)
            fault_area = get_fault_area(fault_dict, area_method=area_method,
                                        width_method=width_method,
                                        width_scaling_rel=width_scaling_rel,
                                        defaults=defaults, param_map=param_map)

            M_max = mag_scaling_rel.get_median_mag(fault_area, rake)

        except:
            M_max = defaults['M_max']

    return M_max


def calc_mfd_from_fault_params(fault_dict, area_method='simple',
                               width_method='seismo_depth',
                               width_scaling_rel='leonard_2010',
                               slip_class='mle',
                               mag_scaling_rel=None,
                               M_max=None, M_min=None,
                               b_value=None, slip_rate=None,
                               bin_width=None, fault_area=None,
                               defaults=defaults, param_map=param_map):
    """
    Creates a magnitude-frequency distribution from fault parameters.

    Fault parameters (not methods or scaling relationships)
    passed here will override those in the `fault_dict`.

    Currently, only an EvenlyDiscretizedMFD (double-truncated Gutenberg-Richter
    with a constant bin size) is implemented.

    :param fault_dict:
        Dictionary containing the fault attributes and geometry

    :type fault_dict:
        dict

    :param area_method:
        Method used to calculate the surface area of a fault. Possible values
        are `simple` and `from_surface`. The 'simple' method calculates the
        fault area as the fault length times the width (down-dip distance). The
        `from_surface` method calculates the fault area through the
        discretization methods used in the SimpleFaultSurface.

    :type area_method:
        str

    :param width_method:
        Method used to calculate the width (down-dip distance) of a fault.
        'length_scaling' implements a scaling relationship between the fault
        length (derived from the trace) and the fault width, which is
        calculated given the `scaling_rel`.  'seismo_depth' calculates the
        width based on the fault's dip and the given values for upper and lower
        seismogenic depth.

    :type width_method:
        str

    :param width_scaling_rel:
        The scaling relationship between length and width. Currently,
        only the scaling relationship of Leonard (2010) BSSA is implemented,
        as 'leonard_2010'.

    :type width_scaling_rel:
        str

    :param slip_class:
        Magnitude of the slip rate (and associated parameters) to be used in
        the calculations. Possible values are `mle` (most-likely estimate),
        `min` and `max`.

    :type slip_class:
        str

    :param mag_scaling_rel:
        Magnitude-scaling relationship used to calculate the maximum magnitude
        from the fault parameters.

    :type mag_scaling_rel:
        str

    :param M_max:
        Maximum magnitude in the fault's magnitude-frequency distribution.

    :type M_max:
        float

    :param M_min:
        Minimum magnitude in the fault's magnitude-frequency distribution.

    :type M_min:
        float

    :param b_value:
        Gutenberg-Richter b-value for magnitude-frequency distribution. A
        `b-value` passed here will override project and fault defaults.

    :type b_value:
        float

    :param slip_rate:
        Slip rate to be used in calculating the magnitude-frequency
        distributiuon. A `slip_rate` passed here will override project and
        fault defaults.

    :type slip_rate:
        float

    :param bin_width:
        Width of the bins for the magnitude-frequency distribution.

    :type bin_width:
        float

    :param fault_area:
        Surface area of the fault used to calculate the momen release rate
        on the fault. A `slip_rate` value passed here will override the
        value calculated from the fault's geometry.

    :type fault_area:
        float

    :param defaults:
        Dictionary of project defaults.

    :type defaults:
        dict

    :param param_map:
        Dictionary of the mapping from a fault's attribute names to the
        variables used in this library.

    :type param_map:
        dict

    :returns:
        Magnitude-scaling relationship class.

    :rtype:
        EvenlyDiscretizedMFD

    """

    if fault_area is None:
        fault_area = get_fault_area(fault_dict, area_method=area_method,
                                    width_method=width_method,
                                    width_scaling_rel=width_scaling_rel,
                                    defaults=defaults, param_map=param_map)

    if M_min is None:
        M_min = get_M_min(fault_dict, defaults=defaults, param_map=param_map)
    if M_max is None:
        M_max = get_M_max(fault_dict, defaults=defaults, param_map=param_map,
                          mag_scaling_rel=mag_scaling_rel)

    if slip_rate is None:
        slip_rate = get_net_slip_rate(fault_dict,
                                      slip_class=slip_class,
                                      defaults=defaults,
                                      param_map=param_map)
    if M_min > M_max:
        raise ValueError('M_min is greater than M_max')

    if b_value is None:
        b_value = fetch_param_val(fault_dict, 'b_value', defaults=defaults,
                                  param_map=param_map)
    if bin_width is None:
        bin_width = fetch_param_val(fault_dict, 'bin_width', defaults=defaults,
                                    param_map=param_map)

    bin_rates = rates_for_double_truncated_mfd(fault_area, slip_rate, M_min,
                                               M_max, b_value, bin_width)

    mfd = hz.mfd.EvenlyDiscretizedMFD(M_min + bin_width / 2., bin_width,
                                      bin_rates)

    return mfd<|MERGE_RESOLUTION|>--- conflicted
+++ resolved
@@ -31,12 +31,10 @@
 import openquake.hazardlib as hz
 from openquake.mbt.tools.faults import rates_for_double_truncated_mfd
 
-<<<<<<< HEAD
 # -----------------------------------------------------------------------------
-=======
-# TODO: Create options for MFDs other than double-truncated, evenly-distributed GR
->>>>>>> fef7bd9f
-
+
+# TODO: Create options for MFDs other than double-truncated,
+#       evenly-distributed GR
 
 # Parameters, in order, that are the necessary arguments for a SimpleFaultSource
 sfs_params = ('source_id',
