--- conflicted
+++ resolved
@@ -192,12 +192,8 @@
     for M in mfd_occ_rates.keys():
         M_rups = [rup for rup in rups if rup["M"] == M]
         slip_rates = {
-<<<<<<< HEAD
             i: weighted_slip_rates[i]
             for i in [rup["rup_id"] for rup in M_rups]
-=======
-            i: weighted_slip_rates[i] for i in [rup["idx"] for rup in M_rups]
->>>>>>> b3bf75d4
         }
         slip_rate_fracs = {
             i: wsr / sum(slip_rates.values()) for i, wsr in slip_rates.items()
