import time
import json
import logging
from copy import deepcopy

import numpy as np

logging.basicConfig(
    format='%(asctime)s - %(message)s',
    datefmt='%d-%b-%y %H:%M:%S',
    level=logging.INFO,
)
logger = logging.getLogger(__name__)
logger.addHandler(logging.NullHandler())

from openquake.fnm.fault_modeler import (
    get_subsections_from_fault,
    simple_fault_from_feature,
    make_subfault_df,
    make_rupture_df,
    rup_df_to_rupture_dicts,
    subsection_df_to_fault_dicts,
    make_eqns,
)


from openquake.fnm.rupture_connections import (
    get_rupture_adjacency_matrix,
    get_multifault_ruptures,
    get_multifault_ruptures_fast,
    get_multifault_ruptures_numba,
    make_binary_adjacency_matrix,
    make_binary_adjacency_matrix_sparse,
    filter_bin_adj_matrix_by_rupture_angle,
)

from openquake.fnm.rupture_filtering import (
    get_rupture_plausibilities,
    filter_proportionally_to_plausibility,
)

from openquake.fnm.inversion.utils import (
    SHEAR_MODULUS,
    get_rup_rates_from_fault_slip_rates,
)


default_settings = {
    'subsection_size': [15.0, 15.0],
    'edge_sd': 5.0,
    'dip_sd': 5.0,
    'max_jump_distance': 10.0,
    'max_sf_rups_per_mf_rup': 10,
    'rupture_angle_threshold': 60.0,
    'filter_by_plausibility': True,
    'rupture_filtering_connection_distance_plausibility_threshold': 0.1,
    'skip_bad_faults': False,
    'shear_modulus': SHEAR_MODULUS,
<<<<<<< HEAD
    'sparse_distance_matrix': True,
    'parallel_multifault_search': False,
    'full_fault_only_mf_ruptures': True,
=======
    'fault_mfd_b_value': 1.0,
    'fault_mfd_type': 'TruncatedGRMFD',
    'seismic_fraction': 0.7,
    'rupture_set_for_rates_from_slip_rates': 'all',
    'plot_fault_moment_rates': False,
>>>>>>> abb6b755
}


def build_fault_network(
    faults=None,
    fault_geojson=None,
    settings=None,
    surface_type='simple',
    filter_by_angle=True,
<<<<<<< HEAD
    return_faults_only=False,
=======
    calculate_rates_from_slip_rates: bool = False,
>>>>>>> abb6b755
    **kwargs,
):
    """
    Build a fault network from a list of faults or a fault geojson file. This
    is the main data preparatory step for building a fault-based seismic source
    model.

    Parameters
    ----------
    faults : list of fault dictionaries, optional
        List of faults in dictionary format. The default is None.
    fault_geojson : str, optional
        Path to a fault geojson file. The default is None.
    settings : dict, optional
        Settings for building the fault network. The default is None.
    surface_type : str, optional
        Type of surface to build from a fault. The default is 'simple'.
    filter_by_angle : bool, optional
        Whether to filter the fault network by rupture angle. The default is
        True.
    filter_by_plausibility : bool, optional
        Whether to filter the fault network by rupture plausibility. The
        default is True.
    **kwargs : dict
        Additional settings. These will overwrite the settings provided in the
        settings dictionary.

    Returns
    -------
    fault_network : dict
        Dictionary containing the fault network and rupture data. The keys are:
            - 'faults': list of fault dictionaries
            - 'subfaults': list of subfault dictionaries
            - 'single_rup_df': DataFrame of single-fault ruptures
            - 'dist_mat': continuous distance matrix
            - 'subfault_df': DataFrame of subfaults
            - 'multifault_inds': list of multifault rupture indices
            - 'rupture_df': DataFrame of all ruptures
            - 'plausibility': DataFrame of rupture plausibilities
            - 'rupture_df_keep': DataFrame of ruptures after filtering
    """
    build_settings = deepcopy(default_settings)
    if settings is not None:
        build_settings.update(settings)
    build_settings.update(kwargs)

    settings = build_settings

    fault_network = {}

    event_times = []

    t0 = time.time()
    event_times.append(t0)
    if faults is None:
        if surface_type == 'simple':
            build_surface = simple_fault_from_feature
        else:
            raise NotImplementedError(
                f'Surface type {surface_type} not implemented'
            )

        if fault_geojson is not None:
            logging.info("Building faults from geojson")
            with open(fault_geojson) as f:
                fault_gj = json.load(f)
            faults = []
            fault_fids = []
            for feature in fault_gj['features']:
                try:
                    surf = build_surface(
                        feature,
                        edge_sd=settings['edge_sd'],
                    )
                    faults.append(surf)
                    fault_fids.append(feature['properties']['fid'])
                except Exception as e:
                    logging.error(
                        f"Cannot build fault {feature['properties']['fid']}"
                    )
                    if settings["skip_bad_faults"] is True:
                        logging.error(
                            f"\tskipping fault {feature['properties']['fid']}"
                        )
                        logging.error(f"\t{e}")
                    else:
                        raise e

            duplicated_fids = [
                fid for fid in set(fault_fids) if fault_fids.count(fid) > 1
            ]
            if len(duplicated_fids) > 0:
                raise ValueError(f'Duplicated fault fids: {duplicated_fids}')
            logging.info(f"\t{len(faults)} faults built from geojson")

        else:
            raise ValueError('No faults provided')
    fault_network['faults'] = faults
    t1 = time.time()
    event_times.append(t1)
    logging.info(f"\tdone in {round(t1-t0, 1)} s")
    if return_faults_only:
        return fault_network

    logging.info("Making subfaults")
    fault_network['subfaults'] = []
    for i, fault in enumerate(faults):
        try:
            fault_network['subfaults'].append(
                get_subsections_from_fault(
                    fault,
                    subsection_size=build_settings['subsection_size'],
                    edge_sd=build_settings['edge_sd'],
                    dip_sd=build_settings['dip_sd'],
                    surface=fault['surface'],
                )
            )
        except Exception as e:
            logging.error(f"Error with fault {i}: {e}")
            # yield fault_network
            raise e
            # return faults

    n_subfaults = sum([len(sf) for sf in fault_network['subfaults']])
    t2 = time.time()
    event_times.append(t2)
    logging.info(f"\tdone in {round(t2-t1, 1)} s")
    logging.info(f"\t{n_subfaults} subfaults from {len(faults)} faults")

    logging.info("Making single fault rup df and distance matrix")
    (
        fault_network['single_rup_df'],
        fault_network['dist_mat'],
    ) = get_rupture_adjacency_matrix(
        faults,
        all_subfaults=fault_network['subfaults'],
        max_dist=settings['max_jump_distance'],
        sparse=settings['sparse_distance_matrix'],
    )
    t3 = time.time()
    event_times.append(t3)
    logging.info(f"\tdone in {round(t3-t2, 1)} s")
    logging.info(
        f"\t{'{:,}'.format(len(fault_network['single_rup_df']))} "
        + "single-fault ruptures"
    )

    if settings['sparse_distance_matrix'] is True:
        binary_adjacence_matrix = make_binary_adjacency_matrix_sparse(
            fault_network['dist_mat'], max_dist=settings['max_jump_distance']
        )
    else:
        binary_adjacence_matrix = make_binary_adjacency_matrix(
            fault_network['dist_mat'], max_dist=settings['max_jump_distance']
        )

    n_connections = binary_adjacence_matrix.sum()
    n_possible_connections = len(fault_network['dist_mat']) ** 2

    logging.info(
        f"\t{'{:,}'.format(n_connections)} "
        + "close ruptures out of "
        + f"{'{:,}'.format(n_possible_connections)} connections"
        + f" ({round(n_connections/n_possible_connections*100, 1)}%)"
    )

    if filter_by_angle:
        logging.info("  Filtering by rupture angle")
        binary_adjacence_matrix = filter_bin_adj_matrix_by_rupture_angle(
            fault_network['single_rup_df'],
            fault_network['subfaults'],
            binary_adjacence_matrix,
            threshold_angle=settings['rupture_angle_threshold'],
        )
        t3_ = time.time()
        event_times.append(t3_)
        logging.info(f"\tdone in {round(t3_-t3, 1)} s")
        n_connections = binary_adjacence_matrix.sum()
        logging.info(f"\t{'{:,}'.format(n_connections)} connections remaining")
        # filter continuous distance matrix
        fault_network['dist_mat'] *= binary_adjacence_matrix

    logging.info("Building subfault dataframe")
    fault_network['subfault_df'] = make_subfault_df(fault_network['subfaults'])
    t4 = time.time()
    event_times.append(t4)
    logging.info(f"\tdone in {round(t4-t3, 1)} s")

    logging.info("Getting multifault ruptures")
    # fault_network['multifault_inds'] = get_multifault_ruptures(
    fault_network['multifault_inds'] = get_multifault_ruptures_fast(
        # fault_network['multifault_inds'] = get_multifault_ruptures_numba(
        # fault_network['dist_mat'],
        binary_adjacence_matrix,
        # max_dist=settings['max_jump_distance'],
        max_sf_rups_per_mf_rup=settings['max_sf_rups_per_mf_rup'],
        parallel=settings['parallel_multifault_search'],
    )
    t5 = time.time()
    event_times.append(t5)
    logging.info(f"\tdone in {round(t5-t4, 1)} s")
    logging.info(
        f"\t{'{:,}'.format(len(fault_network['multifault_inds']))} "
        + "multifault ruptures"
    )

    logging.info("Making rupture dataframe")
    fault_network['rupture_df'] = make_rupture_df(
        fault_network['single_rup_df'],
        fault_network['multifault_inds'],
        fault_network['subfault_df'],
    )
    t6 = time.time()
    event_times.append(t6)
    logging.info(f"\tdone in {round(t6-t5, 1)} s")

    if settings['filter_by_plausibility']:
        t7 = time.time()
        event_times.append(t7)
        logging.info("Filtering ruptures by plausibility")
        fault_network['plausibility'] = get_rupture_plausibilities(
            fault_network['rupture_df'],
            distance_matrix=fault_network['dist_mat'],
            connection_distance_threshold=settings['max_jump_distance'],
            connection_distance_plausibility_threshold=settings[
                'rupture_filtering_connection_distance_plausibility_threshold'
            ],
        )

        fault_network['rupture_df_keep'] = (
            filter_proportionally_to_plausibility(
                fault_network['rupture_df'],
                fault_network['plausibility']['total'],
            )
        )
        t8 = time.time()
        event_times.append(t8)
        n_rups_start = len(fault_network['rupture_df'])
        n_rups_filtered = len(fault_network['rupture_df_keep'])

        logging.info(f"\tdone in {round(t8-t7, 1)} s")
        logging.info(
            f"\t{'{:,}'.format(n_rups_filtered)} "
            + "ruptures remaining ("
            + f"{round(n_rups_filtered / n_rups_start*100, 1)} %)"
        )

<<<<<<< HEAD
    fault_network['bin_dist_mat'] = binary_adjacence_matrix
=======
    if calculate_rates_from_slip_rates:
        logging.info("Calculating rates from slip rates")
        if settings['rupture_set_for_rates_from_slip_rates'] == 'filtered':
            rup_df_key = 'rupture_df_keep'
        elif settings['rupture_set_for_rates_from_slip_rates'] == 'all':
            rup_df_key = 'rupture_df'

        rupture_rates = get_rup_rates_from_fault_slip_rates(
            fault_network,
            b_val=settings['fault_mfd_b_value'],
            mfd_type=settings['fault_mfd_type'],
            seismic_fraction=settings['seismic_fraction'],
            rupture_set_for_rates_from_slip_rates=settings[
                'rupture_set_for_rates_from_slip_rates'
            ],
            plot_fault_moment_rates=settings['plot_fault_moment_rates'],
        )
        fault_network[rup_df_key]['annual_occurrence_rate'] = rupture_rates
        t9 = time.time()
        event_times.append(t9)
        logging.info(f"\tdone in {round(t9-t8, 1)} s")

>>>>>>> abb6b755
    logging.info(f"total time: {round(event_times[-1]-event_times[0], 1)} s")
    return fault_network


def build_system_of_equations(
    rup_df,
    subsection_df,
    mag_col='mag',
    subfaults_col='subfaults',
    displacement_col='displacement',
    slip_rate_col='net_slip_rate',
    slip_rate_err_col='net_slip_rate_err',
    **soe_kwargs,
) -> tuple[np.ndarray, np.ndarray, np.ndarray]:
    """
    Builds a system of linear equations to solve in order to estimate
    the annual occurrence rate for each rupture, from the fault slip
    rates and magnitude-frequency distribution information.

    Parameters
    ----------
    rup_df : pd.DataFrame
        DataFrame containing information about each rupture.
        See `make_rupture_df` for more information on the format.
    subsection_df : pd.DataFrame
        DataFrame containing information about each subfault.
        See `make_subfault_df` for more information on the format.
    mag_col : str
        Name of the column in `rup_df` containing the rupture magnitudes.
    subfaults_col : str
        Name of the column in `rup_df` containing the subfault indices
        for each rupture.
    displacement_col : str
        Name of the column in `rup_df` containing the rupture displacements.
    slip_rate_col : str
        Name of the column in `subsection_df` containing the slip rates.
    slip_rate_err_col : str
        Name of the column in `subsection_df` containing the slip rate errors.
    soe_kwargs : dict
        Additional keyword arguments to pass to `openquake.fnm.soe.make_eqns`,
        with (for example) magnitude-frequency distribution information.

    Returns
    -------
    lhs : np.ndarray
        Left-hand side of the system of equations, i.e. the equations,
        of shape (m,n) where m is the number of constraints and n is
        the number of ruptures. The rows correspond to the ruptures and the
        columns correspond to the constraints.
    rhs : np.ndarray
        Right-hand side of the system of equations, i.e. the data. The shape
        is (m,1) where m is the number of constraints.
    errs : np.ndarray
        Errors for each equation. These are the standard devations of the
        data or analogous uncertainties that are used to weight the
        inversion. The shape is (m,1) where m is the number of constraints.
    """
    ruptures = rup_df_to_rupture_dicts(
        rup_df,
        mag_col=mag_col,
        displacement_col=displacement_col,
        subfaults_col=subfaults_col,
    )
    faults = subsection_df_to_fault_dicts(
        subsection_df,
        slip_rate_col=slip_rate_col,
        slip_rate_err_col=slip_rate_err_col,
    )

    lhs, rhs, errs = make_eqns(ruptures, faults, **soe_kwargs)

    return lhs, rhs, errs<|MERGE_RESOLUTION|>--- conflicted
+++ resolved
@@ -56,17 +56,14 @@
     'rupture_filtering_connection_distance_plausibility_threshold': 0.1,
     'skip_bad_faults': False,
     'shear_modulus': SHEAR_MODULUS,
-<<<<<<< HEAD
-    'sparse_distance_matrix': True,
-    'parallel_multifault_search': False,
-    'full_fault_only_mf_ruptures': True,
-=======
     'fault_mfd_b_value': 1.0,
     'fault_mfd_type': 'TruncatedGRMFD',
     'seismic_fraction': 0.7,
     'rupture_set_for_rates_from_slip_rates': 'all',
     'plot_fault_moment_rates': False,
->>>>>>> abb6b755
+    'sparse_distance_matrix': True,
+    'parallel_multifault_search': False,
+    'full_fault_only_mf_ruptures': True,
 }
 
 
@@ -76,11 +73,8 @@
     settings=None,
     surface_type='simple',
     filter_by_angle=True,
-<<<<<<< HEAD
+    calculate_rates_from_slip_rates: bool = False,
     return_faults_only=False,
-=======
-    calculate_rates_from_slip_rates: bool = False,
->>>>>>> abb6b755
     **kwargs,
 ):
     """
@@ -328,9 +322,6 @@
             + f"{round(n_rups_filtered / n_rups_start*100, 1)} %)"
         )
 
-<<<<<<< HEAD
-    fault_network['bin_dist_mat'] = binary_adjacence_matrix
-=======
     if calculate_rates_from_slip_rates:
         logging.info("Calculating rates from slip rates")
         if settings['rupture_set_for_rates_from_slip_rates'] == 'filtered':
@@ -353,7 +344,7 @@
         event_times.append(t9)
         logging.info(f"\tdone in {round(t9-t8, 1)} s")
 
->>>>>>> abb6b755
+    fault_network['bin_dist_mat'] = binary_adjacence_matrix
     logging.info(f"total time: {round(event_times[-1]-event_times[0], 1)} s")
     return fault_network
 
