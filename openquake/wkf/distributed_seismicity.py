# ------------------- The OpenQuake Model Building Toolkit --------------------
# Copyright (C) 2024 GEM Foundation
#           _______  _______        __   __  _______  _______  ___   _
#          |       ||       |      |  |_|  ||  _    ||       ||   | | |
#          |   _   ||   _   | ____ |       || |_|   ||_     _||   |_| |
#          |  | |  ||  | |  ||____||       ||       |  |   |  |      _|
#          |  |_|  ||  |_|  |      |       ||  _   |   |   |  |     |_
#          |       ||      |       | ||_|| || |_|   |  |   |  |    _  |
#          |_______||____||_|      |_|   |_||_______|  |___|  |___| |_|
#
# This program is free software: you can redistribute it and/or modify it under
# the terms of the GNU Affero General Public License as published by the Free
# Software Foundation, either version 3 of the License, or (at your option) any
# later version.
#
# This program is distributed in the hope that it will be useful, but WITHOUT
# ANY WARRANTY; without even the implied warranty of MERCHANTABILITY or FITNESS
# FOR A PARTICULAR PURPOSE.  See the GNU Affero General Public License for more
# details.
#
# You should have received a copy of the GNU Affero General Public License
# along with this program.  If not, see <http://www.gnu.org/licenses/>.
# -----------------------------------------------------------------------------
# vim: tabstop=4 shiftwidth=4 softtabstop=4
# coding: utf-8

import os
import glob
import copy
import pathlib

import logging
import numpy as np
import matplotlib.pyplot as plt
from openquake.hazardlib.tom import PoissonTOM
from openquake.wkf.utils import _get_src_id, get_list
from openquake.hazardlib.nrml import to_python
from openquake.hazardlib.geo.mesh import Mesh
from openquake.hazardlib.sourceconverter import SourceConverter
from openquake.hazardlib.sourceconverter import SourceGroup
from openquake.hazardlib.nrml import SourceModel
from openquake.mbt.tools.mfd import EEvenlyDiscretizedMFD
from openquake.hazardlib.sourcewriter import write_source_model
from openquake.hazardlib.source import (
    SimpleFaultSource,
    MultiPointSource,
    AreaSource,
    PointSource,
    BaseSeismicSource,
    MultiFaultSource,
)
from openquake.hazardlib.geo.surface import SimpleFaultSurface
from openquake.hazardlib.mfd.multi_mfd import MultiMFD
from openquake.hazardlib.mfd import (
    EvenlyDiscretizedMFD,
    TruncatedGRMFD,
    YoungsCoppersmith1985MFD,
    ArbitraryMFD,
    TaperedGRMFD,
)
from openquake.hazardlib.mfd.tapered_gr_mfd import mag_to_mo
from openquake.hazardlib.pmf import PMF

PLOTTING = False


def get_mfd_moment(mfd):
    return np.sum(
        [
            mag_to_mo(mag) * rate
            for mag, rate in mfd.get_annual_occurrence_rates()
        ]
    )


def get_bounding_box(sfc):
    """
    Get the bounding box of a simple fault source

    :param src:
        See :method:`get_data`
    :returns:
        A list with four floats i.e. the coordinates of the lower left and
        upper right corners of the bounding box.
    """

<<<<<<< HEAD
=======
    # breakpoint()
>>>>>>> c19c7024
    # This provides the convex hull of the surface projection
    coo = np.array(src.polygon.coords)
    return [min(coo[:, 0]), min(coo[:, 1]), max(coo[:, 0]), max(coo[:, 1])]


def get_data(sfc, coo_pnt_src, pnt_srcs, dist_type='rjb', buffer=1.0):
    """
    Computes point sources within the bounding box and the corresponding
    rjb distances.

    :param sfc:
        An instance of :class:`openquake.hazardlib.geo.surface.BaseSurface`
    :param coo_pnt_src:
        An array with the coordinates of the point sources
    :param pnt_srcs:
        A list of :class:`openquake.hazardlib.source.PointSource`
    :param dist_type:
        A string specifying the metric used to measure the distance between the
        fault plane and the point sources
    :param buffer:
        A float [km] indicating the threshold distance within which point
        sources are considered within the buffer surrounding the fault.
    """

    # Get the bounding box
    if dist_type == 'rjb':

        # Bounding box
        bbox = sfc.get_bounding_box()

        # Find the point sources within the extended buffer arround the fault
        # bounding box
        idxs = np.nonzero(
            (coo_pnt_src[:, 0] > bbox[0] - buffer)
            & (coo_pnt_src[:, 1] > bbox[1] - buffer)
            & (coo_pnt_src[:, 0] < bbox[2] + buffer)
            & (coo_pnt_src[:, 1] < bbox[3] + buffer)
        )[0]
        sel_pnt_srcs = [pnt_srcs[i] for i in idxs]

        # No points selected
        if len(sel_pnt_srcs) < 1:
            return None, None, None, None

        # Coordinates of the selected points i.e. points within the bounding
        # box plus of the fault plus a buffers
        sel_pnt_coo = np.array(
            [(p.location.longitude, p.location.latitude) for p in sel_pnt_srcs]
        )

        # Create the mesh
        mesh = Mesh(sel_pnt_coo[:, 0], sel_pnt_coo[:, 1])

        # Compute rjb
        dist = sfc.get_joyner_boore_distance(mesh)

    elif dist_type == 'rrup':

        # Create the mesh
        lld = pnt_srcs.location
        lld.depth = pnt_srcs.hypocenter_distribution.data[0][1]
        mesh = Mesh.from_points_list([lld])
        idxs, sel_pnt_srcs, sel_pnt_coo = [], [], []
        dist = sfc.get_min_distance(mesh)

    return idxs, sel_pnt_srcs, sel_pnt_coo, dist


def get_stacked_mfd(srcs: list, within_idx: list, binw: float):
    """
    This returns a stacked MFD for the sources in the `srcs` provided as
    input.

    :param srcs:
        A list of sources
    :param within_idx:
        A list with the indexes of the sources in `srcs` whose mfd must be used
        in the stacking
    :param binw:
        A float indicating the bin width of the
    """
    for i, idx in enumerate(within_idx):
        if i == 0:
            tot_mfd = EEvenlyDiscretizedMFD.from_mfd(srcs[idx].mfd, binw)
        else:
            tot_mfd.stack(srcs[idx].mfd)
    return tot_mfd


def explode(srcs, check_moment_rates=True):
    """
    Takes sources with hypocentral depth distribution and divides them into
    one source for each depth
    """
    exploded_srcs = []
    for src in srcs:
        hpd = src.hypocenter_distribution.data
        for h in hpd:
            nsrc = copy.deepcopy(src)
            dep = h[1]
            wei = h[0]
            if isinstance(src.mfd, (TruncatedGRMFD, TaperedGRMFD)):
                nsrc.mfd.a_val = np.log10(wei * 10.0**src.mfd.a_val)
            elif isinstance(src.mfd, YoungsCoppersmith1985MFD):
                nsrc.mfd.a_val = np.log10(wei * 10.0**src.mfd.a_val)
                nsrc.mfd.char_rate *= wei
                nsrc.mfd.check_constraints()
            elif isinstance(src.mfd, (EvenlyDiscretizedMFD, ArbitraryMFD)):
                nsrc.mfd.occurrence_rates = [
                    wei * rate for rate in nsrc.mfd.occurrence_rates
                ]
                nsrc.mfd.check_constraints()
            else:
                msg = 'Not implementd for MFD of type {}'.format(src.mfd)
                raise NotImplementedError(msg)
            nsrc.hypocenter_distribution = PMF([(1.0, dep)])

            if check_moment_rates:
                src_moment = get_mfd_moment(src.mfd)
                nsrc_moment = get_mfd_moment(nsrc.mfd)
<<<<<<< HEAD
                np.testing.assert_allclose(src_moment * wei, nsrc_moment, rtol=1e-1)
=======
                np.testing.assert_allclose(
                    src_moment * wei, nsrc_moment, rtol=1e-1
                )
>>>>>>> c19c7024

            exploded_srcs.append(nsrc)

    return exploded_srcs


def remove_buffer_around_faults(
    fname: str,
    path_point_sources: str,
    out_path: str,
    dst: float,
    threshold_mag: float = 6.5,
    use: str = '',
<<<<<<< HEAD
    rupture_mesh_spacing = 5.0,
    complex_fault_mesh_spacing = 5.0,
    area_source_discretization = 5.0, 
    PLOTTING=False
=======
    rupture_mesh_spacing=5.0,
    complex_fault_mesh_spacing=5.0,
    area_source_discretization=5.0,
    PLOTTING=False,
>>>>>>> c19c7024
):
    """
    Remove the seismicity above a magnitude threshold for all the point
    sources within a buffer around faults.

    :param fname:
        The name of the file with the fault sources in .xml format
    :param path_point_sources:
        The pattern to select the .xml files of the point sources e.g.
        `./../m01_asc/oq/zones/src_*.xml`
    :param out_path:
        The path where to write the output .xml file
    :param dst:
        The distance in km of the buffer
    :param dst:
        The threshold distance used to separate seismicity on the fault and
        in the distributed seismicity sources
    :returns:
        A .xml file with the ajusted point sources
    """
    out_path = pathlib.Path(out_path)

    if len(use) > 0:
        use = get_list(use)

    # Create a source converter
    binw = 0.1
    sourceconv = SourceConverter(
        investigation_time=1.0,
        rupture_mesh_spacing=rupture_mesh_spacing,
        complex_fault_mesh_spacing=complex_fault_mesh_spacing,
        width_of_mfd_bin=binw,
        area_source_discretization=area_source_discretization,
    )
    
    # Get the surfaces representing the faults
    faults = _get_fault_surfaces(fname, sourceconv)

    # Process the point sources in the distributed seismicity model
    for point_fname in glob.glob(path_point_sources):

        coo_pnt_src = []
        pnt_srcs = []

        # Info
        logging.info(f'Processing: {point_fname}')

        # Check if the source must be processed
        src_id = _get_src_id(point_fname)
        if len(use) > 0 and src_id not in use:
            logging.info(f'Skipping {point_fname}')
            continue

        # Read the file content
        tssm = to_python(point_fname, sourceconv)

        # Get the point sources used to model distributed seismicity
        wsrc = _get_point_sources(tssm)

        # Create an array with the coordinates of the point sources
        tcoo = np.array(
            [(p.location.longitude, p.location.latitude) for p in wsrc]
        )
        pnt_srcs.extend(wsrc)
        coo_pnt_src.extend(tcoo)
        coo_pnt_src = np.array(coo_pnt_src)

        if PLOTTING:
            fig, axs = plt.subplots(1, 1)
            plt.plot(coo_pnt_src[:, 0], coo_pnt_src[:, 1], '.')

        # Processing faults
        buffer_pts = []
        bco = []
        for src in faults:

            # Getting the subset of point sources in the surrounding of the
            # fault `src`. `coo_pnt_src` is a numpy.array with two columns
            # (i.e. lon and lat). `pnt_srcs` is a list containing the point
            # sources that collectively describe the distributed seismicity
            # sources provided as input.
            pnt_ii, sel_pnt_srcs, sel_pnt_coo, rjb = get_data(
                src,
                coo_pnt_src,
                pnt_srcs,
                buffer=dst * 2,
            )

            # If we find some point sources around the fault
            if pnt_ii is not None:

                # Find the index of points within the buffer zone
                within_idx = np.nonzero(rjb < dst)[0]
                idxs = sorted([pnt_ii[i] for i in within_idx], reverse=True)

                if PLOTTING:
                    plt.plot(
                        coo_pnt_src[idxs, 0],
                        coo_pnt_src[idxs, 1],
                        'or',
                        mfc='none',
                    )

                # Loop over the indexes of the point sources within the buffer
                for isrc in idxs:

                    # Explode sources. i.e. create individual point sources at
                    # each individual hypocentral depth
                    pnt_srcs_exp = explode(pnt_srcs[isrc])

                    # Check which of the individual point sources are within
                    # the buffer
                    cnt = 0
                    for pnt_src_exp in pnt_srcs_exp:
                        _, _, _, rrup = get_data(
                            src, [], pnt_src_exp, dist_type='rrup'
                        )

                        # Updating mmax for the point source
                        if rrup < dst:
                            pnt_src_exp.mfd.max_mag = threshold_mag

                    # Adding point sources to the buffer
                    buffer_pts.extend(pnt_srcs_exp)
                    bco.append([coo_pnt_src[isrc, 0], coo_pnt_src[isrc, 1]])

                    # Removing the point source from the list of sources
                    # outside of buffers
                    pnt_srcs.remove(pnt_srcs[isrc])

                # Update the array containing the coordinates of the point
                # sources
                mask = np.ones(len(coo_pnt_src), dtype=bool)
                mask[pnt_ii[within_idx]] = False
                coo_pnt_src = coo_pnt_src[mask, :]

            else:
                continue

        # Plot option used for debugging
        if PLOTTING:
            bco = np.array(bco)
            plt.plot(bco[:, 0], bco[:, 1], 'x')
            plt.show()

        # Create the multi-point source
        tmpsrc = from_list_ps_to_multipoint(pnt_srcs, 'pnts')

        # Save the multipoint source to a nrml file
        tmp = pathlib.Path(point_fname)
        tmp_name = f"src_points_{tmp.stem.split('_')[-1]}.xml"
        fname_out = out_path / tmp_name
        write_source_model(fname_out, [tmpsrc], 'Distributed seismicity')
        logging.info(f'Created: {fname_out}')

        # Currently must print the buffer points as single point sources, then
        # upgrade nrml because the function below won't handle correctly the
        # hypocentral distribution
        tmp_name = f"src_buffers_{tmp.stem.split('_')[-1]}.xml"
        fname_out = out_path / tmp_name

        # Save the point sources within the buffers to a nrml file
        if buffer_pts:
            write_source_model(fname_out, buffer_pts, 'Distributed seismicity')
            logging.info(f'Created: {fname_out}')


def _get_fault_surfaces(fname: str, sourceconv: SourceConverter) -> list:
    """
    :param fname:
    :param sourceconv:
        An instance of the class
        :class:`openquake.hazardlib.sourceconverter.SourceConverter`
    """

    fname = pathlib.Path(fname)

    # Read file the fault sources
    ssm_faults = to_python(fname, sourceconv)
    
    # Check content of the seismic source model. We want only one group.
    msg = 'The seismic source model for fault contains more than one group'
    assert len(ssm_faults) == 1

    # Read sections in case of a multi fault source.
    fname = pathlib.Path(str(fname.parent / fname.stem) + '_sections.xml')
    if fname.exists():
        geom = to_python(fname, sourceconv)
        ssm_faults[0][0].sections = geom

    # Create surfaces
    surfaces = []
    for src in ssm_faults[0]:
        if isinstance(src, SimpleFaultSource):
            sfc = SimpleFaultSurface.from_fault_data(
                src.fault_trace,
                src.upper_seismogenic_depth,
                src.lower_seismogenic_depth,
                src.dip,
                1.0,
            )
            surfaces.append(sfc)
        elif isinstance(src, MultiFaultSource):
            for key in src.sections.sections:
                surfaces.append(src.sections.sections[key])
        else:
            raise ValueError('Not supported fault type')
    return surfaces


def _get_point_sources(tssm):

    # Create a list of groups
    grps = []
    if isinstance(tssm, SourceModel):
        grps = [grp for grp in tssm]
    elif isinstance(tssm, SourceGroup):
        grps = [tssm]
    elif isinstance(tssm, BaseSeismicSource):
        grps = [[tssm]]

    wsrc = []
    for grp in grps:
        for src in grp:
            # Convert the multi-point source into a list of point sources
            if isinstance(src, (MultiPointSource, AreaSource)):
                tmp = [s for s in src]
                tmpmx = np.max(
                    [
                        s.mfd.get_min_max_mag()[1] + s.mfd.bin_width / 2
                        for s in tmp
                    ]
                )
                msg = f'Reading source {src.source_id}: {len(tmp)} points'
                msg += f' max mag {tmpmx}'
                logging.info(msg)
                wsrc.extend(tmp)
            elif isinstance(src, PointSource):
                wsrc.append(src)
            else:
                msg = f'{type(src)} not supported'
                raise ValueError(msg)
    return wsrc


def from_list_ps_to_multipoint(srcs: list, src_id: str):
    """
    Converts a list of point sources into a multi-point source

    :param srcs:
        A list of point sources
    :param src_id:
        The ID of the multipoint source created
    """

    # check to see if all the sources have the same MFD type
    mfd_types = [src.mfd.__class__ for src in srcs]
    if all([mfd == mfd_types[0] for mfd in mfd_types]):
        mfd_type = mfd_types[0]
    else:
        mfd_type = 'mixed'

    if mfd_type == TruncatedGRMFD:
        return _from_list_ps_to_multipoint_trunc_grmfd(srcs, src_id)

    elif mfd_type == EvenlyDiscretizedMFD:
        return _from_list_ps_to_multipoint_even_disc_mfd(srcs, src_id)

    elif mfd_type == ArbitraryMFD:
        return _from_list_ps_to_multipoint_arbitrary_mfd(srcs, src_id)

    elif mfd_type == YoungsCoppersmith1985MFD:
        raise NotImplementedError('YoungsCoppersmith MFD not supported')

    elif mfd_type == TaperedGRMFD:
        raise NotImplementedError('TaperedGRMFD MultiMFD not supported')

    else:
        raise NotImplementedError(f'MFD type {mfd_type} not supported')


def _from_list_ps_to_multipoint_even_disc_mfd(
    srcs: list, src_id: str, settings=False
):
    # check bin widths all the same
    bin_widths = [src.mfd.bin_width for src in srcs]
    if all([bw == bin_widths[0] for bw in bin_widths]):
        bin_width = bin_widths[0]
    else:
        raise ValueError('Bin widths are not all the same')

    lons = []
    lats = []
    min_mags = []
    rates = []

    for src in srcs:
        lons.append(src.location.longitude)
        lats.append(src.location.latitude)
        min_mags.append(src.mfd.min_mag)
        rates.append(src.mfd.occurrence_rates)

    # Instantiate the multi MFD
    mmfd = MultiMFD(
        'incrementalMFD',
        size=len(lons),
        width_of_mfd_bin=bin_width,
        min_mag=min_mags,
        occurRates=rates,
    )

    # get settings from first source
    if not settings:
        trt = srcs[0].tectonic_region_type
        msr = srcs[0].magnitude_scaling_relationship
        rar = srcs[0].rupture_aspect_ratio
        usd = srcs[0].upper_seismogenic_depth
        lsd = srcs[0].lower_seismogenic_depth
        npd = srcs[0].nodal_plane_distribution
        hyd = srcs[0].hypocenter_distribution

    # Set a temporal occurrence model
    tom = PoissonTOM(1)

    # Instantiate the multi-point source
    name = src_id
    mesh = Mesh(np.array(lons), np.array(lats))
    srcmp = MultiPointSource(
        src_id, name, trt, mmfd, msr, rar, usd, lsd, npd, hyd, mesh, tom
    )

    return srcmp


def _from_list_ps_to_multipoint_arbitrary_mfd(
    srcs: list, src_id: str, settings=False
):
    lons = []
    lats = []
    magnitudes = []
    rates = []

    for src in srcs:
        lons.append(src.location.longitude)
        lats.append(src.location.latitude)
        magnitudes.append(src.mfd.magnitudes)
        rates.append(src.mfd.occurrence_rates)

    # Instantiate the multi MFD
    mmfd = MultiMFD(
        'arbitraryMFD',
        size=len(lons),
        magnitudes=magnitudes,
        occurRates=rates,
    )

    if not settings:
        trt = srcs[0].tectonic_region_type
        msr = srcs[0].magnitude_scaling_relationship
        rar = srcs[0].rupture_aspect_ratio
        usd = srcs[0].upper_seismogenic_depth
        lsd = srcs[0].lower_seismogenic_depth
        npd = srcs[0].nodal_plane_distribution
        hyd = srcs[0].hypocenter_distribution

    # Set a temporal occurrence model
    tom = PoissonTOM(1)

    # Instantiate the multi-point source
    name = src_id
    mesh = Mesh(np.array(lons), np.array(lats))
    srcmp = MultiPointSource(
        src_id, name, trt, mmfd, msr, rar, usd, lsd, npd, hyd, mesh, tom
    )

    return srcmp


def _from_list_ps_to_multipoint_trunc_grmfd(
    srcs: list, src_id: str, settings=False
):

    # Looping over the points
    lons = []
    lats = []
    avals = []
    mmaxs = []

    for src in srcs:

        minmaxmag = src.get_min_max_mag()
        mmx = minmaxmag[1] + src.mfd.bin_width / 2
        mmin = minmaxmag[0] - src.mfd.bin_width / 2

        # Update list
        avals.append(src.mfd.a_val)
        mmaxs.append(mmx)

        lons.append(src.location.longitude)
        lats.append(src.location.latitude)

        if not settings:
            trt = src.tectonic_region_type
            msr = src.magnitude_scaling_relationship
            rar = src.rupture_aspect_ratio
            usd = src.upper_seismogenic_depth
            lsd = src.lower_seismogenic_depth
            npd = src.nodal_plane_distribution
            hyd = src.hypocenter_distribution

    # Set maximum magnitude
    mmaxs = [mmaxs[0]] if np.all(np.abs(np.diff(mmaxs)) < 0.01) else mmaxs

    # Instantiate the multi MFD
    name = src_id
    mmfd = MultiMFD(
        'truncGutenbergRichterMFD',
        size=len(avals),
        min_mag=[mmin],
        max_mag=mmaxs,
        bin_width=[src.mfd.bin_width],
        b_val=[src.mfd.b_val],
        a_val=avals,
    )

    # Set a temporal occurrence model
    tom = PoissonTOM(1)

    # Instantiate the multi-point source
    mesh = Mesh(np.array(lons), np.array(lats))
    srcmp = MultiPointSource(
        src_id, name, trt, mmfd, msr, rar, usd, lsd, npd, hyd, mesh, tom
    )

    return srcmp<|MERGE_RESOLUTION|>--- conflicted
+++ resolved
@@ -84,10 +84,6 @@
         upper right corners of the bounding box.
     """
 
-<<<<<<< HEAD
-=======
-    # breakpoint()
->>>>>>> c19c7024
     # This provides the convex hull of the surface projection
     coo = np.array(src.polygon.coords)
     return [min(coo[:, 0]), min(coo[:, 1]), max(coo[:, 0]), max(coo[:, 1])]
@@ -208,13 +204,9 @@
             if check_moment_rates:
                 src_moment = get_mfd_moment(src.mfd)
                 nsrc_moment = get_mfd_moment(nsrc.mfd)
-<<<<<<< HEAD
-                np.testing.assert_allclose(src_moment * wei, nsrc_moment, rtol=1e-1)
-=======
                 np.testing.assert_allclose(
                     src_moment * wei, nsrc_moment, rtol=1e-1
                 )
->>>>>>> c19c7024
 
             exploded_srcs.append(nsrc)
 
@@ -228,18 +220,11 @@
     dst: float,
     threshold_mag: float = 6.5,
     use: str = '',
-<<<<<<< HEAD
-    rupture_mesh_spacing = 5.0,
-    complex_fault_mesh_spacing = 5.0,
-    area_source_discretization = 5.0, 
-    PLOTTING=False
-=======
     rupture_mesh_spacing=5.0,
     complex_fault_mesh_spacing=5.0,
     area_source_discretization=5.0,
     PLOTTING=False,
->>>>>>> c19c7024
-):
+    ):
     """
     Remove the seismicity above a magnitude threshold for all the point
     sources within a buffer around faults.
