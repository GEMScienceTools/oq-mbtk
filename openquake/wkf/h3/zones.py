--- conflicted
+++ resolved
@@ -34,16 +34,11 @@
 
 
 def discretize_zones_with_h3_grid(h3_level: str, fname_poly: str,
-<<<<<<< HEAD
                                   folder_out: str, use: str = []):
     
     if len(use) > 0:
         use = get_list(use)
         
-=======
-                                  folder_out: str, use: str =[]):
-
->>>>>>> 1f4a0eb4
     h3_level = int(h3_level)
     create_folder(folder_out)
     tmp = "mapping_h{:d}.csv".format(h3_level)
@@ -59,13 +54,10 @@
     # Select point in polygon
     fout = open(fname_out, 'w')
     for idx, poly in polygons_gdf.iterrows():
-<<<<<<< HEAD
     
         if len(use) > 0 and poly.id not in use:
             continue
 
-=======
->>>>>>> 1f4a0eb4
         tmps = shapely.geometry.mapping(poly.geometry)
         geojson_poly = eval(json.dumps(tmps))
         if geojson_poly['type'] == 'MultiPolygon':
