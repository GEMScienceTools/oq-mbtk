# ------------------- The OpenQuake Model Building Toolkit --------------------
# Copyright (C) 2022 GEM Foundation
#           _______  _______        __   __  _______  _______  ___   _
#          |       ||       |      |  |_|  ||  _    ||       ||   | | |
#          |   _   ||   _   | ____ |       || |_|   ||_     _||   |_| |
#          |  | |  ||  | |  ||____||       ||       |  |   |  |      _|
#          |  |_|  ||  |_|  |      |       ||  _   |   |   |  |     |_
#          |       ||      |       | ||_|| || |_|   |  |   |  |    _  |
#          |_______||____||_|      |_|   |_||_______|  |___|  |___| |_|
#
# This program is free software: you can redistribute it and/or modify it under
# the terms of the GNU Affero General Public License as published by the Free
# Software Foundation, either version 3 of the License, or (at your option) any
# later version.
#
# This program is distributed in the hope that it will be useful, but WITHOUT
# ANY WARRANTY; without even the implied warranty of MERCHANTABILITY or FITNESS
# FOR A PARTICULAR PURPOSE.  See the GNU Affero General Public License for more
# details.
#
# You should have received a copy of the GNU Affero General Public License
# along with this program.  If not, see <http://www.gnu.org/licenses/>.
# -----------------------------------------------------------------------------
# vim: tabstop=4 shiftwidth=4 softtabstop=4
# coding: utf-8

import os
import glob
import logging
import warnings
import toml
import numpy as np
import pandas as pd
import matplotlib.pyplot as plt

from openquake.cat.completeness.norms import (get_norm_optimize,
                                              get_norm_optimize_b,
                                              get_norm_optimize_a,
                                              get_norm_optimize_c,
                                              get_norm_optimize_d,
                                              get_norm_optimize_weichert,
                                              get_norm_optimize_gft)
from openquake.wkf.utils import _get_src_id, create_folder, get_list
from openquake.wkf.compute_gr_params import (get_weichert_confidence_intervals,
                                             _weichert_plot)
from openquake.mbt.tools.model_building.plt_tools import _load_catalogue
from openquake.mbt.tools.model_building.dclustering import _add_defaults
from openquake.hmtk.seismicity.occurrence.utils import get_completeness_counts
from openquake.hmtk.seismicity.occurrence.weichert import Weichert

warnings.filterwarnings("ignore")

MAXIMISE = ['optimize_a', 'optimize_b', 'optimize_c', 'optimize_d', 'optimize_weichert', 'optimize_gft', 'poisson']

def get_earliest_year_with_n_occurrences(ctab, cat, occ_threshold=2):
    """
    For each completeness interval, computes the year since when at least a
    number of earthquakes larger than `occ_threshold` took place.

    :param ctab:
        Completeness table
    :param cat:
        A catalogue instance
    :param occ_threshold:
        A scalar representing a number of earthquakes
    """
    c_yea = cat.data['year']
    c_mag = cat.data['magnitude']

    low_yea = []
    for i, com in enumerate(ctab):

        if i == len(ctab) - 1:
            uppmag = 10.0
        else:
            uppmag = ctab[i + 1][1]

        idx = (c_mag >= com[1]) & (c_mag < uppmag)
        years = c_yea[idx]

        if len(years) >= occ_threshold:
            low_yea.append(np.sort(years)[occ_threshold - 1])
        else:
            low_yea.append(np.NaN)

    """
    # Find the index of the completeness bin foreach magnitude
    idx = np.digitize(c_mag, bins=mags, right=False)

    # Process
    for i in range(ctab.shape[0]):
        years = c_yea[idx == i]
        if len(years) >= occ_threshold:
            low_yea.append(np.sort(years)[occ_threshold-1])
        else:
            low_yea.append(np.NaN)
    """

    return np.array(low_yea)


def clean_completeness(tmp):
    """
    The completeness table that must be simplified
    # should remove magnitudes < minmag, years </> catalaogue years

    :param tmp:
        An instance of a :class:`numpy.ndarrray`
    :returns:
        A simplified version of the initial completeness table
    """
    ctab = []

    # Check that years are in decreasing order
    msg = 'Years must be in decreasing order'
    assert np.all(np.diff(tmp[:, 0]) <= 0), msg

    # Loop on unique values of magnitude
    for m in np.unique(tmp[:, 1]):
        idx = np.nonzero(tmp[:, 1] == m)[0]
        ctab.append([tmp[max(idx), 0], m])
    ctab = np.array(ctab)
    return ctab


def check_criterion(criterion, rate, previous_norm, tvars):
    """
    Given a criterion, it computes the norm (i.e. distance between model and
    observations).

    :param criterion:
        Logic used to compute the norm
    :param rate:
        Earthquake rate value
    :param previous_norm:
        Current norm
    :param tvars:

    :returns:
        A tuple with a boolean (True when the new norm is better than the
        previous one) a rate (not always computed) and the current value
        of the norm
    """
    check = False

    binw = tvars['binw']
    bval = tvars['bval']
    aval = tvars['aval']
    ref_mag = tvars['ref_mag']
    ref_upp_mag = tvars['ref_upp_mag']
    bgrlim = tvars['bgrlim']
    ctab = tvars['ctab']
    tcat = tvars['tcat']
    last_year = tvars['last_year']
    n_obs = tvars['n_obs']
    cmag = tvars['cmag']
    t_per = tvars['t_per']

    norm = None
    if criterion == 'largest_rate':

        # Computes the rate to be maximised
        tmp_rate = 10**(-bval * ref_mag + aval)
        if ref_upp_mag is not None:
            tmp_rate -= 10**(-bval * ref_upp_mag + aval)
        norm = 1. / abs(tmp_rate)

    elif criterion == 'match_rate':

        # Computes the rate to match
        rate_ma = tvars['rate_to_match']
        tmp_rate = 10**(-bval * ref_mag + aval)
        if ref_upp_mag is not None:
            mmax_tmp = tvars['mmax_within_range']
            tmp_rate -= 10**(-bval * mmax_tmp + aval)
        norm = abs(tmp_rate - rate_ma)

    elif criterion == 'optimize':
        tmp_rate = -1
        norm = get_norm_optimize(tcat, aval, bval, ctab, cmag, n_obs, t_per, 
                                 last_year, info=False)

    elif criterion == 'optimize_a':
        tmp_rate = -1
        norm = get_norm_optimize_a(aval, bval, ctab, binw, cmag, n_obs, t_per)

    elif criterion == 'optimize_b':
        tmp_rate = -1
        norm = get_norm_optimize_b(aval, bval, ctab, tcat, binw, ybinw=10.,
                                   mmin=ref_mag, mmax=ref_upp_mag)
    elif criterion == 'optimize_c':
        tmp_rate = -1
        norm = get_norm_optimize_c(tcat, aval, bval, ctab, last_year)

    elif criterion == 'gft':
        tmp_rate = -1
        norm = get_norm_optimize_gft(tcat, aval, bval, ctab, cmag, n_obs,
                                     t_per, last_year)
    elif criterion == 'weichert':
        tmp_rate = -1
        norm = get_norm_optimize_weichert(tcat, aval, bval, ctab, last_year)

    elif criterion == 'poisson':
        tmp_rate = -1
        norm = get_norm_optimize_c(tcat, aval, bval, ctab, last_year, ref_mag)

    if norm is None or np.isnan(norm):
        return False, -1, previous_norm

    # for maximise criteria, assume norm wants to be larger than prev norm 
    if criterion in MAXIMISE:
        if previous_norm < norm and bval <= bgrlim[1] and bval >= bgrlim[0]:
            check = True

    # for any other criteria, assume norm wants to be smaller than prev norm 
    elif previous_norm > norm and bval <= bgrlim[1] and bval >= bgrlim[0]:
        check = True

    return check, tmp_rate, norm


def _make_ctab(prm, years, mags):

    tmp = []
    for yea, j in zip(years, prm):
        if j >= -1e-10:
            tmp.append([yea, mags[int(j)]])
    tmp = np.array(tmp)
    if len(tmp) > 0:
        return clean_completeness(tmp)
    else:
        return 'skip'


def _completeness_analysis(fname, years, mags, binw, ref_mag, mag_low, ref_upp_mag,
                           bgrlim, criterion, compl_tables, src_id=None,
                           folder_out_figs=None, rewrite=False,
                           folder_out=None):
    """
    :param fname:
        Name of the file with the catalogue
    :param years:
        Years (sorted descending)
    :param mags:
        Magnitudes
    :param ref_mag:
        The reference magnitude used to compute the rate and select the
        completeness table
    :param mag_low:
        The lowest magnitude to include in rate calculations.
        Will default to ref_mag if not provided.
    :param ref_upp_mag:
        The reference upper magnitude limit used to compute the rate and
        select the completeness table
    :param bgrlim:
        A list with lower and upper limits of the GR b-value
    :param criterion:
        The criterion used to compute the norm
    :param compl_tables:
        The set of completeness tables to be used
    :param src_id:
        A string with the source ID
    :param rewrite:
        Boolean
    """

    # Checking input
    if criterion not in ['match_rate', 'largest_rate', 'optimize', 'weichert',
                         'poisson', 'optimize_a', 'optimize_b', 'optimize_c','optimize_d']:
        raise ValueError('Unknown optimization criterion')

    tcat = _load_catalogue(fname)
    tcat = _add_defaults(tcat)
    tcat.data["dtime"] = tcat.get_decimal_time()

    # Info
    # Should have option to specify a mag_low != ref_mag
    #mag_low = lower_mag
    idx = tcat.data["magnitude"] >= mag_low
    fmt = 'Catalogue contains {:d} events equal or above {:.1f}'
    print('\nSOURCE:', src_id)
    print(fmt.format(sum(idx), mag_low))

    # Loading all the completeness tables to be considered in the analysis
    # See http://shorturl.at/adsvA
    perms = compl_tables['perms']

    # Configuration parameters for the Weichert method
    wei_conf = {'magnitude_interval': binw,
                'reference_magnitude': 0.0,
                'bvalue': 1.0}
    weichert = Weichert()

    # Initial settings
    if criterion in MAXIMISE:
        norm = -1e1000
    else:
        norm = 1
    print("starting norm = ", norm)

    rate = -1e10
    save = []
    wei = None
    count = {'complete': 0, 'warning': 0, 'else': 0, 'early': 0}

    all_res, all_mags, all_rates = [], [], []
    # For each permuation of completeness windows, check compatability
    for iper, prm in enumerate(perms):
        tnorm = norm

        # Info
        print(f'Iteration: {iper:05d} norm: {norm:12.6e}', end="\r")

        ctab = _make_ctab(prm, years, mags)
<<<<<<< HEAD
        #print(ctab)
=======
>>>>>>> e35c2164
        if isinstance(ctab, str):
            continue

        # Check compatibility between catalogue and completeness table. This
        # function finds in each magnitude interval defined in the completeness
        # table the earliest year since the occurrence of a number X of
        # earthquakes. This ensures that the completeness table applies only to
        # sets with a number of occurrences sufficient to infer a recurrence
        # interval.

        # Check that the selected completeness window has decreasing years and
        # increasing magnitudes
        assert np.all(np.diff(ctab[:, 0]) <= 0)
        assert np.all(np.diff(ctab[:, 1]) >= 0)

        # Compute occurrence

        cent_mag, t_per, n_obs = get_completeness_counts(tcat, ctab, binw)
        if len(cent_mag) == 0:
            continue
        wei_conf['reference_magnitude'] = min(ctab[:, 1])

        try:
            # Calculate weichert a and b parameters given the current
            # completeness
            bval, sigb, rmag_rate, rmag_sigma_rate, aval, siga = \
                    weichert._calculate(tcat, wei_conf, ctab)
        except:
            n_obs = [0]
            count['else'] += 1
            continue

        if np.count_nonzero(n_obs) == 0:
            count['else'] += 1
            continue

        if bval >= bgrlim[1] or bval <= bgrlim[0]:
            count['else'] += 1
            continue

        r_mag = np.floor((ref_mag + binw * 0.01) / binw) * binw - binw / 2
        r_upp_mag = (
            np.ceil((ref_upp_mag + binw * 0.01) / binw) * binw + binw / 2)

        # Create a dictionary of parameters for the function that computes
        # the norm
        tvars = {}
        tvars['binw'] = binw
        tvars['last_year'] = tcat.end_year
        tvars['bval'] = bval
        tvars['aval'] = aval
        tvars['ref_mag'] = r_mag
        tvars['ref_upp_mag'] = r_upp_mag
        tvars['bgrlim'] = bgrlim
        idx_mags = (cent_mag >= ref_mag) & (cent_mag < ref_upp_mag)
        tvars['rate_to_match'] = np.sum(n_obs[idx_mags] / t_per[idx_mags])
        idx_obs = (idx_mags) & (n_obs > 0)
        if len(idx_obs) <= 10:
            continue
        elif len(idx_obs) > len(cent_mag):
            continue

        tvars['mmax_within_range'] = np.max(cent_mag[idx_obs])
        tvars['ctab'] = ctab
        tvars['t_per'] = t_per
        tvars['n_obs'] = n_obs
        tvars['cmag'] = cent_mag
        tvars['tcat'] = tcat

        # Compute the measure expressing the performance of the current
        # completeness. If the norm is smaller than the previous one
        # `check` is True
        rates = [n/t for n,t in zip(n_obs, t_per)]
        stmags = [float(m) for m in cent_mag]
        check, trate, tnorm = check_criterion(criterion, rate, tnorm, tvars)
        all_res.append([iper, aval, bval, tnorm])
        all_mags.append(stmags)
        all_rates.append(rates)

        # Saving the information for the current completeness table.
        if check:
            iper_save = iper
            rate = trate
            norm = tnorm
            save = [aval, bval, rate, ctab, norm, siga, sigb,
                    min(ctab[:, 1]), rmag_rate, rmag_sigma_rate]
            gwci = get_weichert_confidence_intervals
            lcl, ucl, ex_rates, ex_rates_scaled = gwci(
                cent_mag, n_obs, t_per, bval)
            mmax = max(tcat.data['magnitude'])
            # Scheme:
            # 0, 1, 2, 3, 4
            # 5, 6, 7, 8, 9
            # 10, 11
            # 12, 13
            wei = [cent_mag, n_obs, binw, t_per, ex_rates_scaled,
                   lcl, ucl, mmax, aval, bval,
                   wei_conf['reference_magnitude'], rmag_rate,
                   rmag_sigma_rate, sigb]
            count['complete'] += 1

    # Print info
    print(f'Iteration: {iper:05d} norm: {norm:12.6e}')

    if len(save) > 0:
        print(f'Index of selected permutation : {iper_save:d}')
        print(f'Maximum annual rate for {ref_mag:.1f}   : {save[2]:.4f}')
        print(f'GR a and b                    : {save[0]:.4f} {save[1]:.4f}')
        print('Completeness:\n', save[3])
        print(count)
    else:
        print('No results')
        print(count)

    if wei is None:
        return save

    # Plotting
    _weichert_plot(wei[0], wei[1], wei[2], wei[3], wei[4], wei[5], wei[6],
                   wei[7], wei[8], wei[9], src_id=src_id, plt_show=False,
                   ref_mag=wei[10], ref_mag_rate=wei[11],
                   ref_mag_rate_sig=wei[12], bval_sigma=wei[13])

    # Saving figure
    if folder_out_figs is not None:

        if not os.path.exists(folder_out_figs):
            create_folder(folder_out_figs)
        ext = 'png'
        fmt = 'fig_mfd_{:s}.{:s}'
        figure_fname = os.path.join(folder_out_figs,
                                    fmt.format(src_id, ext))
        plt.savefig(figure_fname, format=ext)
        plt.close()

    if folder_out is not None:
        if not os.path.exists(folder_out):
            create_folder(folder_out)
        columns = ['id', 'agr', 'bgr', 'norm']
        df = pd.DataFrame(data=np.array(all_res), columns=columns)
        df['mags'] = all_mags
        df['rates'] = all_rates
        fname = os.path.join(folder_out, f'full.results_{src_id:s}.csv')
        df.to_csv(fname, index=False)

    return save

def read_compl_params(config):
    """
    """

    # Read parameters for completeness analysis
    key = 'completeness'
    ms = np.array(config[key]['mags'], dtype=float)
    yrs = np.array(config[key]['years'])
    try: 
        bw = np.array(config[key]['bin_width'], dtype =float)
    except: 
    	bw = config.get('bin_width', 0.1)
    r_m = config[key].get('ref_mag', 5.0)
    m_low = config[key].get('mag_low', r_m)
    r_up_m = config[key].get('ref_upp_mag', None)
    bmin = config[key].get('bmin', 0.8)
    bmax = config[key].get('bmax', 1.2)
    # Options: 'largest_rate', 'match_rate', 'optimize'
    crit = config[key].get('optimization_criterion', 'optimize')

    return ms, yrs, bw, r_m, m_low, r_up_m, bmin, bmax, crit


def read_compl_data(folder_in):
    """
    """
    # Reading completeness data
    print(f'Reading completeness data from: {folder_in:s}')
    fname_disp = os.path.join(folder_in, 'dispositions.npy')
    perms = np.load(fname_disp)
    mags_chk = np.load(os.path.join(folder_in, 'mags.npy'))
    years_chk = np.load(os.path.join(folder_in, 'years.npy'))
    compl_tables = {'perms': perms, 'mags_chk': mags_chk,
                    'years_chk': years_chk}

    return compl_tables, mags_chk, years_chk



def completeness_analysis(fname_input_pattern, f_config, folder_out_figs,
                          folder_in, folder_out, skip=''):
    """
    :param fname_input_pattern:
        Pattern to the files with the subcatalogues
    :param fname_config:
        .toml configuration file
    :param folder_out_figs:
        Output folder for figures
    :param folder_in:
        Folder with the completeness windows
    :param folder_out:
        Folder where to store results
    :param skip:
        List with the IDs of the sources to skip
    """

    # Loading configuration
    config = toml.load(f_config)

    ms, yrs, bw, r_m, m_low, r_up_m, bmin, bmax, crit = read_compl_params(config)

    compl_tables, mags_chk, years_chk = read_compl_data(folder_in)

    # Fixing sorting of years
    if np.all(np.diff(yrs)) >= 0:
        yrs = np.flipud(yrs)

    np.testing.assert_array_almost_equal(ms, mags_chk)
    np.testing.assert_array_almost_equal(yrs, years_chk)

    # Info
    if len(skip) > 0:
        if isinstance(skip, str):
            skip = get_list(skip)
        print('Skipping: ', skip)

    # Processing subcatalogues
    for fname in glob.glob(fname_input_pattern):
        # Get source ID
        src_id = _get_src_id(fname)
        # If necessary skip the source
        if src_id in skip:
            continue

        # Read configuration parameters for the current source
        if src_id in config['sources']:
            var = config['sources'][src_id]
        else:
            var = {}

        res = _completeness_analysis(fname, yrs, ms, bw, r_m, m_low,
                                     r_up_m, [bmin, bmax], crit,
                                     compl_tables, src_id,
                                     folder_out_figs=folder_out_figs,
                                     folder_out=folder_out,
                                     rewrite=False)

        if len(res) == 0:
            continue

        # Formatting completeness table
        tmp = []
        for row in res[3]:
            tmp.append([float(row[0]), float(row[1])])
        var['completeness_table'] = tmp
        var['agr_weichert'] = float(f'{res[0]:.5f}')
        var['bgr_weichert'] = float(f'{res[1]:.5f}')
        var['agr_sig_weichert'] = float(f'{res[5]:.5f}')
        var['bgr_sig_weichert'] = float(f'{res[6]:.5f}')
        var['rmag'] = float(f'{res[7]:.5f}')
        var['rmag_rate'] = float(f'{res[8]:.5e}')
        var['rmag_rate_sig'] = float(f'{res[9]:.5e}')

        # Updating configuration
        config['sources'][src_id] = var

    with open(f_config, 'w', encoding='utf-8') as fou:
        fou.write(toml.dumps(config))
        print(f'Updated {f_config:s}')<|MERGE_RESOLUTION|>--- conflicted
+++ resolved
@@ -312,10 +312,7 @@
         print(f'Iteration: {iper:05d} norm: {norm:12.6e}', end="\r")
 
         ctab = _make_ctab(prm, years, mags)
-<<<<<<< HEAD
-        #print(ctab)
-=======
->>>>>>> e35c2164
+
         if isinstance(ctab, str):
             continue
 
